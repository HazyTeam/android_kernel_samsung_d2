--- conflicted
+++ resolved
@@ -12,7 +12,6 @@
  * which is the most efficient. For ARMv6+, we emit a pair of exclusive
  * accesses instead.
  */
-<<<<<<< HEAD
 static inline void
 __mutex_fastpath_lock(atomic_t *count, void (*fail_fn)(atomic_t *))
 {
@@ -121,8 +120,4 @@
 	return __orig;
 }
 
-#endif
-=======
-#include <asm-generic/mutex-xchg.h>
->>>>>>> 2713e279
 #endif