/*
 *  linux/arch/arm/mm/mmu.c
 *
 *  Copyright (C) 1995-2005 Russell King
 *
 * This program is free software; you can redistribute it and/or modify
 * it under the terms of the GNU General Public License version 2 as
 * published by the Free Software Foundation.
 */
#include <linux/module.h>
#include <linux/kernel.h>
#include <linux/errno.h>
#include <linux/init.h>
#include <linux/mman.h>
#include <linux/nodemask.h>
#include <linux/memblock.h>
#include <linux/fs.h>
#include <linux/vmalloc.h>

#include <asm/cp15.h>
#include <asm/cputype.h>
#include <asm/sections.h>
#include <asm/cachetype.h>
#include <asm/setup.h>
#include <asm/sizes.h>
#include <asm/smp_plat.h>
#include <asm/tlb.h>
#include <asm/highmem.h>
#include <asm/system_info.h>
#include <asm/traps.h>
#include <asm/mmu_writeable.h>

#include <asm/mach/arch.h>
#include <asm/mach/map.h>

#include <asm/user_accessible_timer.h>

#include "mm.h"

/*
 * empty_zero_page is a special page that is used for
 * zero-initialized data and COW.
 */
struct page *empty_zero_page;
EXPORT_SYMBOL(empty_zero_page);

/*
 * The pmd table for the upper-most set of pages.
 */
pmd_t *top_pmd;

#define CPOLICY_UNCACHED	0
#define CPOLICY_BUFFERED	1
#define CPOLICY_WRITETHROUGH	2
#define CPOLICY_WRITEBACK	3
#define CPOLICY_WRITEALLOC	4

#define RX_AREA_START           _text
#define RX_AREA_END             __start_rodata

static unsigned int cachepolicy __initdata = CPOLICY_WRITEBACK;
static unsigned int ecc_mask __initdata = 0;
pgprot_t pgprot_user;
pgprot_t pgprot_kernel;

EXPORT_SYMBOL(pgprot_user);
EXPORT_SYMBOL(pgprot_kernel);

struct cachepolicy {
	const char	policy[16];
	unsigned int	cr_mask;
	pmdval_t	pmd;
	pteval_t	pte;
};

static struct cachepolicy cache_policies[] __initdata = {
	{
		.policy		= "uncached",
		.cr_mask	= CR_W|CR_C,
		.pmd		= PMD_SECT_UNCACHED,
		.pte		= L_PTE_MT_UNCACHED,
	}, {
		.policy		= "buffered",
		.cr_mask	= CR_C,
		.pmd		= PMD_SECT_BUFFERED,
		.pte		= L_PTE_MT_BUFFERABLE,
	}, {
		.policy		= "writethrough",
		.cr_mask	= 0,
		.pmd		= PMD_SECT_WT,
		.pte		= L_PTE_MT_WRITETHROUGH,
	}, {
		.policy		= "writeback",
		.cr_mask	= 0,
		.pmd		= PMD_SECT_WB,
		.pte		= L_PTE_MT_WRITEBACK,
	}, {
		.policy		= "writealloc",
		.cr_mask	= 0,
		.pmd		= PMD_SECT_WBWA,
		.pte		= L_PTE_MT_WRITEALLOC,
	}
};

/*
 * These are useful for identifying cache coherency
 * problems by allowing the cache or the cache and
 * writebuffer to be turned off.  (Note: the write
 * buffer should not be on and the cache off).
 */
static int __init early_cachepolicy(char *p)
{
	int i;

	for (i = 0; i < ARRAY_SIZE(cache_policies); i++) {
		int len = strlen(cache_policies[i].policy);

		if (memcmp(p, cache_policies[i].policy, len) == 0) {
			cachepolicy = i;
			cr_alignment &= ~cache_policies[i].cr_mask;
			cr_no_alignment &= ~cache_policies[i].cr_mask;
			break;
		}
	}
	if (i == ARRAY_SIZE(cache_policies))
		printk(KERN_ERR "ERROR: unknown or unsupported cache policy\n");
	/*
	 * This restriction is partly to do with the way we boot; it is
	 * unpredictable to have memory mapped using two different sets of
	 * memory attributes (shared, type, and cache attribs).  We can not
	 * change these attributes once the initial assembly has setup the
	 * page tables.
	 */
	if (cpu_architecture() >= CPU_ARCH_ARMv6) {
		printk(KERN_WARNING "Only cachepolicy=writeback supported on ARMv6 and later\n");
		cachepolicy = CPOLICY_WRITEBACK;
	}
	flush_cache_all();
	set_cr(cr_alignment);
	return 0;
}
early_param("cachepolicy", early_cachepolicy);

static int __init early_nocache(char *__unused)
{
	char *p = "buffered";
	printk(KERN_WARNING "nocache is deprecated; use cachepolicy=%s\n", p);
	early_cachepolicy(p);
	return 0;
}
early_param("nocache", early_nocache);

static int __init early_nowrite(char *__unused)
{
	char *p = "uncached";
	printk(KERN_WARNING "nowb is deprecated; use cachepolicy=%s\n", p);
	early_cachepolicy(p);
	return 0;
}
early_param("nowb", early_nowrite);

#ifndef CONFIG_ARM_LPAE
static int __init early_ecc(char *p)
{
	if (memcmp(p, "on", 2) == 0)
		ecc_mask = PMD_PROTECTION;
	else if (memcmp(p, "off", 3) == 0)
		ecc_mask = 0;
	return 0;
}
early_param("ecc", early_ecc);
#endif

static int __init noalign_setup(char *__unused)
{
	cr_alignment &= ~CR_A;
	cr_no_alignment &= ~CR_A;
	set_cr(cr_alignment);
	return 1;
}
__setup("noalign", noalign_setup);

#ifndef CONFIG_SMP
void adjust_cr(unsigned long mask, unsigned long set)
{
	unsigned long flags;

	mask &= ~CR_A;

	set &= mask;

	local_irq_save(flags);

	cr_no_alignment = (cr_no_alignment & ~mask) | set;
	cr_alignment = (cr_alignment & ~mask) | set;

	set_cr((get_cr() & ~mask) | set);

	local_irq_restore(flags);
}
#endif

#define PROT_PTE_DEVICE		L_PTE_PRESENT|L_PTE_YOUNG|L_PTE_DIRTY|L_PTE_XN
#define PROT_SECT_DEVICE	PMD_TYPE_SECT|PMD_SECT_AP_WRITE

static struct mem_type mem_types[] = {
	[MT_DEVICE] = {		  /* Strongly ordered / ARMv6 shared device */
		.prot_pte	= PROT_PTE_DEVICE | L_PTE_MT_DEV_SHARED |
				  L_PTE_SHARED,
		.prot_l1	= PMD_TYPE_TABLE,
		.prot_sect	= PROT_SECT_DEVICE | PMD_SECT_S,
		.domain		= DOMAIN_IO,
	},
	[MT_DEVICE_NONSHARED] = { /* ARMv6 non-shared device */
		.prot_pte	= PROT_PTE_DEVICE | L_PTE_MT_DEV_NONSHARED,
		.prot_l1	= PMD_TYPE_TABLE,
		.prot_sect	= PROT_SECT_DEVICE,
		.domain		= DOMAIN_IO,
	},
	[MT_DEVICE_CACHED] = {	  /* ioremap_cached */
		.prot_pte	= PROT_PTE_DEVICE | L_PTE_MT_DEV_CACHED,
		.prot_l1	= PMD_TYPE_TABLE,
		.prot_sect	= PROT_SECT_DEVICE | PMD_SECT_WB,
		.domain		= DOMAIN_IO,
	},	
	[MT_DEVICE_WC] = {	/* ioremap_wc */
		.prot_pte	= PROT_PTE_DEVICE | L_PTE_MT_DEV_WC,
		.prot_l1	= PMD_TYPE_TABLE,
		.prot_sect	= PROT_SECT_DEVICE,
		.domain		= DOMAIN_IO,
	},
	[MT_UNCACHED] = {
		.prot_pte	= PROT_PTE_DEVICE,
		.prot_l1	= PMD_TYPE_TABLE,
		.prot_sect	= PMD_TYPE_SECT | PMD_SECT_XN,
		.domain		= DOMAIN_IO,
	},
	[MT_CACHECLEAN] = {
		.prot_sect = PMD_TYPE_SECT | PMD_SECT_XN,
		.domain    = DOMAIN_KERNEL,
	},
#ifndef CONFIG_ARM_LPAE
	[MT_MINICLEAN] = {
		.prot_sect = PMD_TYPE_SECT | PMD_SECT_XN | PMD_SECT_MINICACHE,
		.domain    = DOMAIN_KERNEL,
	},
#endif
	[MT_LOW_VECTORS] = {
		.prot_pte  = L_PTE_PRESENT | L_PTE_YOUNG | L_PTE_DIRTY |
				L_PTE_RDONLY,
		.prot_l1   = PMD_TYPE_TABLE,
		.domain    = DOMAIN_USER,
	},
	[MT_HIGH_VECTORS] = {
		.prot_pte  = L_PTE_PRESENT | L_PTE_YOUNG | L_PTE_DIRTY |
				L_PTE_USER | L_PTE_RDONLY,
		.prot_l1   = PMD_TYPE_TABLE,
		.domain    = DOMAIN_USER,
	},
	[MT_MEMORY] = {
		.prot_pte  = L_PTE_PRESENT | L_PTE_YOUNG | L_PTE_DIRTY,
		.prot_l1   = PMD_TYPE_TABLE,
		.prot_sect = PMD_TYPE_SECT | PMD_SECT_AP_WRITE,
		.domain    = DOMAIN_KERNEL,
	},
	[MT_MEMORY_R] = {
		.prot_sect = PMD_TYPE_SECT | PMD_SECT_XN,
		.domain    = DOMAIN_KERNEL,
	},
	[MT_MEMORY_RW] = {
		.prot_sect = PMD_TYPE_SECT | PMD_SECT_AP_WRITE | PMD_SECT_XN,
		.domain    = DOMAIN_KERNEL,
	},
	[MT_MEMORY_RX] = {
		.prot_sect = PMD_TYPE_SECT,
		.domain    = DOMAIN_KERNEL,
	},
	[MT_ROM] = {
		.prot_sect = PMD_TYPE_SECT,
		.domain    = DOMAIN_KERNEL,
	},
	[MT_MEMORY_NONCACHED] = {
		.prot_pte  = L_PTE_PRESENT | L_PTE_YOUNG | L_PTE_DIRTY |
				L_PTE_MT_BUFFERABLE,
		.prot_l1   = PMD_TYPE_TABLE,
		.prot_sect = PMD_TYPE_SECT | PMD_SECT_AP_WRITE,
		.domain    = DOMAIN_KERNEL,
	},
	[MT_MEMORY_DTCM] = {
		.prot_pte  = L_PTE_PRESENT | L_PTE_YOUNG | L_PTE_DIRTY |
				L_PTE_XN,
		.prot_l1   = PMD_TYPE_TABLE,
		.prot_sect = PMD_TYPE_SECT | PMD_SECT_XN,
		.domain    = DOMAIN_KERNEL,
	},
	[MT_MEMORY_ITCM] = {
		.prot_pte  = L_PTE_PRESENT | L_PTE_YOUNG | L_PTE_DIRTY,
		.prot_l1   = PMD_TYPE_TABLE,
		.domain    = DOMAIN_KERNEL,
	},
	[MT_MEMORY_SO] = {
		.prot_pte  = L_PTE_PRESENT | L_PTE_YOUNG | L_PTE_DIRTY |
				L_PTE_MT_UNCACHED,
		.prot_l1   = PMD_TYPE_TABLE,
		.prot_sect = PMD_TYPE_SECT | PMD_SECT_AP_WRITE | PMD_SECT_S |
				PMD_SECT_UNCACHED | PMD_SECT_XN,
		.domain    = DOMAIN_KERNEL,
	},
	[MT_MEMORY_DMA_READY] = {
		.prot_pte  = L_PTE_PRESENT | L_PTE_YOUNG | L_PTE_DIRTY,
		.prot_l1   = PMD_TYPE_TABLE,
		.domain    = DOMAIN_KERNEL,
	},
	[MT_DEVICE_USER_ACCESSIBLE] = {
		.prot_pte  = PROT_PTE_DEVICE | L_PTE_MT_DEV_SHARED |
				L_PTE_SHARED | L_PTE_USER | L_PTE_RDONLY,
		.prot_l1   = PMD_TYPE_TABLE,
		.prot_sect = PROT_SECT_DEVICE | PMD_SECT_S,
		.domain    = DOMAIN_IO,
	},
};

const struct mem_type *get_mem_type(unsigned int type)
{
	return type < ARRAY_SIZE(mem_types) ? &mem_types[type] : NULL;
}
EXPORT_SYMBOL(get_mem_type);

/*
 * Adjust the PMD section entries according to the CPU in use.
 */
static void __init build_mem_type_table(void)
{
	struct cachepolicy *cp;
	unsigned int cr = get_cr();
	pteval_t user_pgprot, kern_pgprot, vecs_pgprot;
	int cpu_arch = cpu_architecture();
	int i;

	if (cpu_arch < CPU_ARCH_ARMv6) {
#if defined(CONFIG_CPU_DCACHE_DISABLE)
		if (cachepolicy > CPOLICY_BUFFERED)
			cachepolicy = CPOLICY_BUFFERED;
#elif defined(CONFIG_CPU_DCACHE_WRITETHROUGH)
		if (cachepolicy > CPOLICY_WRITETHROUGH)
			cachepolicy = CPOLICY_WRITETHROUGH;
#endif
	}
	if (cpu_arch < CPU_ARCH_ARMv5) {
		if (cachepolicy >= CPOLICY_WRITEALLOC)
			cachepolicy = CPOLICY_WRITEBACK;
		ecc_mask = 0;
	}
	if (is_smp())
		cachepolicy = CPOLICY_WRITEALLOC;

	/*
	 * Strip out features not present on earlier architectures.
	 * Pre-ARMv5 CPUs don't have TEX bits.  Pre-ARMv6 CPUs or those
	 * without extended page tables don't have the 'Shared' bit.
	 */
	if (cpu_arch < CPU_ARCH_ARMv5)
		for (i = 0; i < ARRAY_SIZE(mem_types); i++)
			mem_types[i].prot_sect &= ~PMD_SECT_TEX(7);
	if ((cpu_arch < CPU_ARCH_ARMv6 || !(cr & CR_XP)) && !cpu_is_xsc3())
		for (i = 0; i < ARRAY_SIZE(mem_types); i++)
			mem_types[i].prot_sect &= ~PMD_SECT_S;

	/*
	 * ARMv5 and lower, bit 4 must be set for page tables (was: cache
	 * "update-able on write" bit on ARM610).  However, Xscale and
	 * Xscale3 require this bit to be cleared.
	 */
	if (cpu_is_xscale() || cpu_is_xsc3()) {
		for (i = 0; i < ARRAY_SIZE(mem_types); i++) {
			mem_types[i].prot_sect &= ~PMD_BIT4;
			mem_types[i].prot_l1 &= ~PMD_BIT4;
		}
	} else if (cpu_arch < CPU_ARCH_ARMv6) {
		for (i = 0; i < ARRAY_SIZE(mem_types); i++) {
			if (mem_types[i].prot_l1)
				mem_types[i].prot_l1 |= PMD_BIT4;
			if (mem_types[i].prot_sect)
				mem_types[i].prot_sect |= PMD_BIT4;
		}
	}

	/*
	 * Mark the device areas according to the CPU/architecture.
	 */
	if (cpu_is_xsc3() || (cpu_arch >= CPU_ARCH_ARMv6 && (cr & CR_XP))) {
		if (!cpu_is_xsc3()) {
			/*
			 * Mark device regions on ARMv6+ as execute-never
			 * to prevent speculative instruction fetches.
			 */
			mem_types[MT_DEVICE].prot_sect |= PMD_SECT_XN;
			mem_types[MT_DEVICE_NONSHARED].prot_sect |= PMD_SECT_XN;
			mem_types[MT_DEVICE_CACHED].prot_sect |= PMD_SECT_XN;
			mem_types[MT_DEVICE_WC].prot_sect |= PMD_SECT_XN;
		}
		if (cpu_arch >= CPU_ARCH_ARMv7 && (cr & CR_TRE)) {
			/*
			 * For ARMv7 with TEX remapping,
			 * - shared device is SXCB=1100
			 * - nonshared device is SXCB=0100
			 * - write combine device mem is SXCB=0001
			 * (Uncached Normal memory)
			 */
			mem_types[MT_DEVICE].prot_sect |= PMD_SECT_TEX(1);
			mem_types[MT_DEVICE_NONSHARED].prot_sect |= PMD_SECT_TEX(1);
			mem_types[MT_DEVICE_WC].prot_sect |= PMD_SECT_BUFFERABLE;
		} else if (cpu_is_xsc3()) {
			/*
			 * For Xscale3,
			 * - shared device is TEXCB=00101
			 * - nonshared device is TEXCB=01000
			 * - write combine device mem is TEXCB=00100
			 * (Inner/Outer Uncacheable in xsc3 parlance)
			 */
			mem_types[MT_DEVICE].prot_sect |= PMD_SECT_TEX(1) | PMD_SECT_BUFFERED;
			mem_types[MT_DEVICE_NONSHARED].prot_sect |= PMD_SECT_TEX(2);
			mem_types[MT_DEVICE_WC].prot_sect |= PMD_SECT_TEX(1);
		} else {
			/*
			 * For ARMv6 and ARMv7 without TEX remapping,
			 * - shared device is TEXCB=00001
			 * - nonshared device is TEXCB=01000
			 * - write combine device mem is TEXCB=00100
			 * (Uncached Normal in ARMv6 parlance).
			 */
			mem_types[MT_DEVICE].prot_sect |= PMD_SECT_BUFFERED;
			mem_types[MT_DEVICE_NONSHARED].prot_sect |= PMD_SECT_TEX(2);
			mem_types[MT_DEVICE_WC].prot_sect |= PMD_SECT_TEX(1);
		}
	} else {
		/*
		 * On others, write combining is "Uncached/Buffered"
		 */
		mem_types[MT_DEVICE_WC].prot_sect |= PMD_SECT_BUFFERABLE;
	}

	/*
	 * Now deal with the memory-type mappings
	 */
	cp = &cache_policies[cachepolicy];
	vecs_pgprot = kern_pgprot = user_pgprot = cp->pte;

	/*
	 * Only use write-through for non-SMP systems
	 */
	if (!is_smp() && cpu_arch >= CPU_ARCH_ARMv5 && cachepolicy > CPOLICY_WRITETHROUGH)
		vecs_pgprot = cache_policies[CPOLICY_WRITETHROUGH].pte;

	/*
	 * Enable CPU-specific coherency if supported.
	 * (Only available on XSC3 at the moment.)
	 */
	if (arch_is_coherent() && cpu_is_xsc3()) {
		mem_types[MT_MEMORY].prot_sect |= PMD_SECT_S;
		mem_types[MT_MEMORY].prot_pte |= L_PTE_SHARED;
		mem_types[MT_MEMORY_DMA_READY].prot_pte |= L_PTE_SHARED;
		mem_types[MT_MEMORY_NONCACHED].prot_sect |= PMD_SECT_S;
		mem_types[MT_MEMORY_NONCACHED].prot_pte |= L_PTE_SHARED;
	}
	/*
	 * ARMv6 and above have extended page tables.
	 */
	if (cpu_arch >= CPU_ARCH_ARMv6 && (cr & CR_XP)) {
#ifndef CONFIG_ARM_LPAE
		/*
		 * Mark cache clean areas and XIP ROM read only
		 * from SVC mode and no access from userspace.
		 */
		mem_types[MT_ROM].prot_sect |= PMD_SECT_APX|PMD_SECT_AP_WRITE;
		mem_types[MT_MEMORY_RX].prot_sect |= PMD_SECT_APX|PMD_SECT_AP_WRITE;
		mem_types[MT_MEMORY_R].prot_sect |= PMD_SECT_APX|PMD_SECT_AP_WRITE;
		mem_types[MT_MINICLEAN].prot_sect |= PMD_SECT_APX|PMD_SECT_AP_WRITE;
		mem_types[MT_CACHECLEAN].prot_sect |= PMD_SECT_APX|PMD_SECT_AP_WRITE;
#endif

		if (is_smp()) {
			/*
			 * Mark memory with the "shared" attribute
			 * for SMP systems
			 */
			user_pgprot |= L_PTE_SHARED;
			kern_pgprot |= L_PTE_SHARED;
			vecs_pgprot |= L_PTE_SHARED;
			mem_types[MT_DEVICE_WC].prot_sect |= PMD_SECT_S;
			mem_types[MT_DEVICE_WC].prot_pte |= L_PTE_SHARED;
			mem_types[MT_DEVICE_CACHED].prot_sect |= PMD_SECT_S;
			mem_types[MT_DEVICE_CACHED].prot_pte |= L_PTE_SHARED;
			mem_types[MT_MEMORY].prot_sect |= PMD_SECT_S;
			mem_types[MT_MEMORY].prot_pte |= L_PTE_SHARED;
			mem_types[MT_MEMORY_DMA_READY].prot_pte |= L_PTE_SHARED;
			mem_types[MT_MEMORY_NONCACHED].prot_sect |= PMD_SECT_S;
			mem_types[MT_MEMORY_R].prot_sect |= PMD_SECT_S;
			mem_types[MT_MEMORY_RW].prot_sect |= PMD_SECT_S;
			mem_types[MT_MEMORY_RX].prot_sect |= PMD_SECT_S;
			mem_types[MT_MEMORY_NONCACHED].prot_pte |= L_PTE_SHARED;
		}
	}

	/*
	 * Non-cacheable Normal - intended for memory areas that must
	 * not cause dirty cache line writebacks when used
	 */
	if (cpu_arch >= CPU_ARCH_ARMv6) {
		if (cpu_arch >= CPU_ARCH_ARMv7 && (cr & CR_TRE)) {
			/* Non-cacheable Normal is XCB = 001 */
			mem_types[MT_MEMORY_NONCACHED].prot_sect |=
				PMD_SECT_BUFFERED;
		} else {
			/* For both ARMv6 and non-TEX-remapping ARMv7 */
			mem_types[MT_MEMORY_NONCACHED].prot_sect |=
				PMD_SECT_TEX(1);
		}
	} else {
		mem_types[MT_MEMORY_NONCACHED].prot_sect |= PMD_SECT_BUFFERABLE;
	}

#ifdef CONFIG_ARM_LPAE
	/*
	 * Do not generate access flag faults for the kernel mappings.
	 */
	for (i = 0; i < ARRAY_SIZE(mem_types); i++) {
		mem_types[i].prot_pte |= PTE_EXT_AF;
		if (mem_types[i].prot_sect)
			mem_types[i].prot_sect |= PMD_SECT_AF;
	}
	kern_pgprot |= PTE_EXT_AF;
	vecs_pgprot |= PTE_EXT_AF;
#endif

	for (i = 0; i < 16; i++) {
		pteval_t v = pgprot_val(protection_map[i]);
		protection_map[i] = __pgprot(v | user_pgprot);
	}

	mem_types[MT_LOW_VECTORS].prot_pte |= vecs_pgprot;
	mem_types[MT_HIGH_VECTORS].prot_pte |= vecs_pgprot;

	pgprot_user   = __pgprot(L_PTE_PRESENT | L_PTE_YOUNG | user_pgprot);
	pgprot_kernel = __pgprot(L_PTE_PRESENT | L_PTE_YOUNG |
				 L_PTE_DIRTY | kern_pgprot);

	mem_types[MT_LOW_VECTORS].prot_l1 |= ecc_mask;
	mem_types[MT_HIGH_VECTORS].prot_l1 |= ecc_mask;
	mem_types[MT_MEMORY].prot_sect |= ecc_mask | cp->pmd;
	mem_types[MT_MEMORY].prot_pte |= kern_pgprot;
	mem_types[MT_MEMORY_DMA_READY].prot_pte |= kern_pgprot;
	mem_types[MT_MEMORY_NONCACHED].prot_sect |= ecc_mask;
	mem_types[MT_MEMORY_R].prot_sect |= ecc_mask | cp->pmd;
	mem_types[MT_MEMORY_RW].prot_sect |= ecc_mask | cp->pmd;
	mem_types[MT_MEMORY_RX].prot_sect |= ecc_mask | cp->pmd;
	mem_types[MT_ROM].prot_sect |= cp->pmd;

	switch (cp->pmd) {
	case PMD_SECT_WT:
		mem_types[MT_CACHECLEAN].prot_sect |= PMD_SECT_WT;
		break;
	case PMD_SECT_WB:
	case PMD_SECT_WBWA:
		mem_types[MT_CACHECLEAN].prot_sect |= PMD_SECT_WB;
		break;
	}
	printk("Memory policy: ECC %sabled, Data cache %s\n",
		ecc_mask ? "en" : "dis", cp->policy);

	for (i = 0; i < ARRAY_SIZE(mem_types); i++) {
		struct mem_type *t = &mem_types[i];
		if (t->prot_l1)
			t->prot_l1 |= PMD_DOMAIN(t->domain);
		if (t->prot_sect)
			t->prot_sect |= PMD_DOMAIN(t->domain);
	}
}

#ifdef CONFIG_ARM_DMA_MEM_BUFFERABLE
pgprot_t phys_mem_access_prot(struct file *file, unsigned long pfn,
			      unsigned long size, pgprot_t vma_prot)
{
	if (!pfn_valid(pfn))
		return pgprot_noncached(vma_prot);
	else if (file->f_flags & O_SYNC)
		return pgprot_writecombine(vma_prot);
	return vma_prot;
}
EXPORT_SYMBOL(phys_mem_access_prot);
#endif

#define vectors_base()	(vectors_high() ? 0xffff0000 : 0)

static void __init *early_alloc_aligned(unsigned long sz, unsigned long align)
{
	void *ptr = __va(memblock_alloc(sz, align));
	memset(ptr, 0, sz);
	return ptr;
}

static void __init *early_alloc(unsigned long sz)
{
	return early_alloc_aligned(sz, sz);
}

static pte_t * __init early_pte_alloc(pmd_t *pmd, unsigned long addr, unsigned long prot)
{
	if (pmd_none(*pmd)) {
		pte_t *pte = early_alloc(PTE_HWTABLE_OFF + PTE_HWTABLE_SIZE);
		__pmd_populate(pmd, __pa(pte), prot);
	}
	BUG_ON(pmd_bad(*pmd));
	return pte_offset_kernel(pmd, addr);
}

static void __init alloc_init_pte(pmd_t *pmd, unsigned long addr,
				  unsigned long end, unsigned long pfn,
				  const struct mem_type *type)
{
	pte_t *pte = early_pte_alloc(pmd, addr, type->prot_l1);
	do {
		set_pte_ext(pte, pfn_pte(pfn, __pgprot(type->prot_pte)), 0);
		pfn++;
	} while (pte++, addr += PAGE_SIZE, addr != end);
}

static void __init alloc_init_section(pud_t *pud, unsigned long addr,
				      unsigned long end, phys_addr_t phys,
				      const struct mem_type *type)
{
	pmd_t *pmd = pmd_offset(pud, addr);

	/*
	 * Try a section mapping - end, addr and phys must all be aligned
	 * to a section boundary.  Note that PMDs refer to the individual
	 * L1 entries, whereas PGDs refer to a group of L1 entries making
	 * up one logical pointer to an L2 table.
	 */
	if (type->prot_sect && ((addr | end | phys) & ~SECTION_MASK) == 0) {
		pmd_t *p = pmd;

#ifndef CONFIG_ARM_LPAE
		if (addr & SECTION_SIZE)
			pmd++;
#endif

		do {
			*pmd = __pmd(phys | type->prot_sect);
			phys += SECTION_SIZE;
		} while (pmd++, addr += SECTION_SIZE, addr != end);

		flush_pmd_entry(p);
	} else {
		/*
		 * No need to loop; pte's aren't interested in the
		 * individual L1 entries.
		 */
		alloc_init_pte(pmd, addr, end, __phys_to_pfn(phys), type);
	}
}

static void __init alloc_init_pud(pgd_t *pgd, unsigned long addr,
	unsigned long end, unsigned long phys, const struct mem_type *type)
{
	pud_t *pud = pud_offset(pgd, addr);
	unsigned long next;

	do {
		next = pud_addr_end(addr, end);
		alloc_init_section(pud, addr, next, phys, type);
		phys += next - addr;
	} while (pud++, addr = next, addr != end);
}

#ifndef CONFIG_ARM_LPAE
static void __init create_36bit_mapping(struct map_desc *md,
					const struct mem_type *type)
{
	unsigned long addr, length, end;
	phys_addr_t phys;
	pgd_t *pgd;

	addr = md->virtual;
	phys = __pfn_to_phys(md->pfn);
	length = PAGE_ALIGN(md->length);

	if (!(cpu_architecture() >= CPU_ARCH_ARMv6 || cpu_is_xsc3())) {
		printk(KERN_ERR "MM: CPU does not support supersection "
		       "mapping for 0x%08llx at 0x%08lx\n",
		       (long long)__pfn_to_phys((u64)md->pfn), addr);
		return;
	}

	/* N.B.	ARMv6 supersections are only defined to work with domain 0.
	 *	Since domain assignments can in fact be arbitrary, the
	 *	'domain == 0' check below is required to insure that ARMv6
	 *	supersections are only allocated for domain 0 regardless
	 *	of the actual domain assignments in use.
	 */
	if (type->domain) {
		printk(KERN_ERR "MM: invalid domain in supersection "
		       "mapping for 0x%08llx at 0x%08lx\n",
		       (long long)__pfn_to_phys((u64)md->pfn), addr);
		return;
	}

	if ((addr | length | __pfn_to_phys(md->pfn)) & ~SUPERSECTION_MASK) {
		printk(KERN_ERR "MM: cannot create mapping for 0x%08llx"
		       " at 0x%08lx invalid alignment\n",
		       (long long)__pfn_to_phys((u64)md->pfn), addr);
		return;
	}

	/*
	 * Shift bits [35:32] of address into bits [23:20] of PMD
	 * (See ARMv6 spec).
	 */
	phys |= (((md->pfn >> (32 - PAGE_SHIFT)) & 0xF) << 20);

	pgd = pgd_offset_k(addr);
	end = addr + length;
	do {
		pud_t *pud = pud_offset(pgd, addr);
		pmd_t *pmd = pmd_offset(pud, addr);
		int i;

		for (i = 0; i < 16; i++)
			*pmd++ = __pmd(phys | type->prot_sect | PMD_SECT_SUPER);

		addr += SUPERSECTION_SIZE;
		phys += SUPERSECTION_SIZE;
		pgd += SUPERSECTION_SIZE >> PGDIR_SHIFT;
	} while (addr != end);
}
#endif	/* !CONFIG_ARM_LPAE */

/*
 * Create the page directory entries and any necessary
 * page tables for the mapping specified by `md'.  We
 * are able to cope here with varying sizes and address
 * offsets, and we take full advantage of sections and
 * supersections.
 */
static void __init create_mapping(struct map_desc *md)
{
	unsigned long addr, length, end;
	phys_addr_t phys;
	const struct mem_type *type;
	pgd_t *pgd;

	if ((md->virtual != vectors_base() &&
		md->virtual != get_user_accessible_timers_base()) &&
			md->virtual < TASK_SIZE) {
		printk(KERN_WARNING "BUG: not creating mapping for 0x%08llx"
		       " at 0x%08lx in user region\n",
		       (long long)__pfn_to_phys((u64)md->pfn), md->virtual);
		return;
	}

	if ((md->type == MT_DEVICE || md->type == MT_ROM) &&
	    md->virtual >= PAGE_OFFSET &&
	    (md->virtual < VMALLOC_START || md->virtual >= VMALLOC_END)) {
		printk(KERN_WARNING "BUG: mapping for 0x%08llx"
		       " at 0x%08lx out of vmalloc space\n",
		       (long long)__pfn_to_phys((u64)md->pfn), md->virtual);
	}

	type = &mem_types[md->type];

#ifndef CONFIG_ARM_LPAE
	/*
	 * Catch 36-bit addresses
	 */
	if (md->pfn >= 0x100000) {
		create_36bit_mapping(md, type);
		return;
	}
#endif

	addr = md->virtual & PAGE_MASK;
	phys = __pfn_to_phys(md->pfn);
	length = PAGE_ALIGN(md->length + (md->virtual & ~PAGE_MASK));

	if (type->prot_l1 == 0 && ((addr | phys | length) & ~SECTION_MASK)) {
		printk(KERN_WARNING "BUG: map for 0x%08llx at 0x%08lx can not "
		       "be mapped using pages, ignoring.\n",
		       (long long)__pfn_to_phys(md->pfn), addr);
		return;
	}

	pgd = pgd_offset_k(addr);
	end = addr + length;
	do {
		unsigned long next = pgd_addr_end(addr, end);

		alloc_init_pud(pgd, addr, next, phys, type);

		phys += next - addr;
		addr = next;
	} while (pgd++, addr != end);
}

/*
 * Create the architecture specific mappings
 */
void __init iotable_init(struct map_desc *io_desc, int nr)
{
	struct map_desc *md;
	struct vm_struct *vm;

	if (!nr)
		return;

	vm = early_alloc_aligned(sizeof(*vm) * nr, __alignof__(*vm));

	for (md = io_desc; nr; md++, nr--) {
		create_mapping(md);
		vm->addr = (void *)(md->virtual & PAGE_MASK);
		vm->size = PAGE_ALIGN(md->length + (md->virtual & ~PAGE_MASK));
		vm->phys_addr = __pfn_to_phys(md->pfn); 
		vm->flags = VM_IOREMAP | VM_ARM_STATIC_MAPPING; 
		vm->flags |= VM_ARM_MTYPE(md->type);
		vm->caller = iotable_init;
		vm_area_add_early(vm++);
	}
}

#ifndef CONFIG_ARM_LPAE

/*
 * The Linux PMD is made of two consecutive section entries covering 2MB
 * (see definition in include/asm/pgtable-2level.h).  However a call to
 * create_mapping() may optimize static mappings by using individual
 * 1MB section mappings.  This leaves the actual PMD potentially half
 * initialized if the top or bottom section entry isn't used, leaving it
 * open to problems if a subsequent ioremap() or vmalloc() tries to use
 * the virtual space left free by that unused section entry.
 *
 * Let's avoid the issue by inserting dummy vm entries covering the unused
 * PMD halves once the static mappings are in place.
 */

static void __init pmd_empty_section_gap(unsigned long addr)
{
	struct vm_struct *vm;

	vm = early_alloc_aligned(sizeof(*vm), __alignof__(*vm));
	vm->addr = (void *)addr;
	vm->size = SECTION_SIZE;
	vm->flags = VM_IOREMAP | VM_ARM_EMPTY_MAPPING;
	vm->caller = pmd_empty_section_gap;
	vm_area_add_early(vm);
}

static void __init fill_pmd_gaps(void)
{
	struct vm_struct *vm;
	unsigned long addr, next = 0;
	pmd_t *pmd;

	/* we're still single threaded hence no lock needed here */
	for (vm = vmlist; vm; vm = vm->next) {
		if (!(vm->flags & (VM_ARM_STATIC_MAPPING | VM_ARM_EMPTY_MAPPING)))
			continue;
		addr = (unsigned long)vm->addr;
		if (addr < next)
			continue;

		/*
		 * Check if this vm starts on an odd section boundary.
		 * If so and the first section entry for this PMD is free
		 * then we block the corresponding virtual address.
		 */
		if ((addr & ~PMD_MASK) == SECTION_SIZE) {
			pmd = pmd_off_k(addr);
			if (pmd_none(*pmd))
				pmd_empty_section_gap(addr & PMD_MASK);
		}

		/*
		 * Then check if this vm ends on an odd section boundary.
		 * If so and the second section entry for this PMD is empty
		 * then we block the corresponding virtual address.
		 */
		addr += vm->size;
		if ((addr & ~PMD_MASK) == SECTION_SIZE) {
			pmd = pmd_off_k(addr) + 1;
			if (pmd_none(*pmd))
				pmd_empty_section_gap(addr);
		}

		/* no need to look at any vm entry until we hit the next PMD */
		next = (addr + PMD_SIZE - 1) & PMD_MASK;
	}
}

#else
#define fill_pmd_gaps() do { } while (0)
#endif

static void * __initdata vmalloc_min =
	(void *)(VMALLOC_END - (240 << 20) - VMALLOC_OFFSET);

/*
 * vmalloc=size forces the vmalloc area to be exactly 'size'
 * bytes. This can be used to increase (or decrease) the vmalloc
 * area - the default is 240m.
 */
static int __init early_vmalloc(char *arg)
{
	unsigned long vmalloc_reserve = memparse(arg, NULL);

	if (vmalloc_reserve < SZ_16M) {
		vmalloc_reserve = SZ_16M;
		printk(KERN_WARNING
			"vmalloc area too small, limiting to %luMB\n",
			vmalloc_reserve >> 20);
	}

	if (vmalloc_reserve > VMALLOC_END - (PAGE_OFFSET + SZ_32M)) {
		vmalloc_reserve = VMALLOC_END - (PAGE_OFFSET + SZ_32M);
		printk(KERN_WARNING
			"vmalloc area is too big, limiting to %luMB\n",
			vmalloc_reserve >> 20);
	}

	vmalloc_min = (void *)(VMALLOC_END - vmalloc_reserve);
	return 0;
}
early_param("vmalloc", early_vmalloc);

phys_addr_t arm_lowmem_limit __initdata = 0;

void __init sanity_check_meminfo(void)
{
	int i, j, highmem = 0;

#ifdef CONFIG_DONT_MAP_HOLE_AFTER_MEMBANK0
	find_membank0_hole();
#endif

	for (i = 0, j = 0; i < meminfo.nr_banks; i++) {
		struct membank *bank = &meminfo.bank[j];
		*bank = meminfo.bank[i];

		if (bank->start > ULONG_MAX)
			highmem = 1;

#ifdef CONFIG_HIGHMEM
		if (__va(bank->start) >= vmalloc_min ||
		    __va(bank->start) < (void *)PAGE_OFFSET)
			highmem = 1;

		bank->highmem = highmem;

		/*
		 * Split those memory banks which are partially overlapping
		 * the vmalloc area greatly simplifying things later.
		 */
		if (!highmem && __va(bank->start) < vmalloc_min &&
		    bank->size > vmalloc_min - __va(bank->start)) {
			if (meminfo.nr_banks >= NR_BANKS) {
				printk(KERN_CRIT "NR_BANKS too low, "
						 "ignoring high memory\n");
			} else {
				memmove(bank + 1, bank,
					(meminfo.nr_banks - i) * sizeof(*bank));
				meminfo.nr_banks++;
				i++;
				bank[1].size -= vmalloc_min - __va(bank->start);
				bank[1].start = __pa(vmalloc_min - 1) + 1;
				bank[1].highmem = highmem = 1;
				j++;
			}
			bank->size = vmalloc_min - __va(bank->start);
		}
#else
		bank->highmem = highmem;

		/*
		 * Highmem banks not allowed with !CONFIG_HIGHMEM.
		 */
		if (highmem) {
			printk(KERN_NOTICE "Ignoring RAM at %.8llx-%.8llx "
			       "(!CONFIG_HIGHMEM).\n",
			       (unsigned long long)bank->start,
			       (unsigned long long)bank->start + bank->size - 1);
			continue;
		}

		/*
		 * Check whether this memory bank would entirely overlap
		 * the vmalloc area.
		 */
		if (__va(bank->start) >= vmalloc_min ||
		    __va(bank->start) < (void *)PAGE_OFFSET) {
			printk(KERN_NOTICE "Ignoring RAM at %.8llx-%.8llx "
			       "(vmalloc region overlap).\n",
			       (unsigned long long)bank->start,
			       (unsigned long long)bank->start + bank->size - 1);
			continue;
		}

		/*
		 * Check whether this memory bank would partially overlap
		 * the vmalloc area.
		 */
		if (__va(bank->start + bank->size) > vmalloc_min ||
		    __va(bank->start + bank->size) < __va(bank->start)) {
			unsigned long newsize = vmalloc_min - __va(bank->start);
			printk(KERN_NOTICE "Truncating RAM at %.8llx-%.8llx "
			       "to -%.8llx (vmalloc region overlap).\n",
			       (unsigned long long)bank->start,
			       (unsigned long long)bank->start + bank->size - 1,
			       (unsigned long long)bank->start + newsize - 1);
			bank->size = newsize;
		}
#endif
		if (!bank->highmem && bank->start + bank->size > arm_lowmem_limit)
			arm_lowmem_limit = bank->start + bank->size;

		j++;
	}
#ifdef CONFIG_HIGHMEM
	if (highmem) {
		const char *reason = NULL;

		if (cache_is_vipt_aliasing()) {
			/*
			 * Interactions between kmap and other mappings
			 * make highmem support with aliasing VIPT caches
			 * rather difficult.
			 */
			reason = "with VIPT aliasing cache";
		}
		if (reason) {
			printk(KERN_CRIT "HIGHMEM is not supported %s, ignoring high memory\n",
				reason);
			while (j > 0 && meminfo.bank[j - 1].highmem)
				j--;
		}
	}
#endif
	meminfo.nr_banks = j;
	high_memory = __va(arm_lowmem_limit - 1) + 1;
	memblock_set_current_limit(arm_lowmem_limit);
}

static inline void prepare_page_table(void)
{
	unsigned long addr;
	phys_addr_t end;

	/*
	 * Clear out all the mappings below the kernel image.
	 */
	for (addr = 0; addr < MODULES_VADDR; addr += PMD_SIZE)
		pmd_clear(pmd_off_k(addr));

#ifdef CONFIG_XIP_KERNEL
	/* The XIP kernel is mapped in the module area -- skip over it */
	addr = ((unsigned long)_etext + PMD_SIZE - 1) & PMD_MASK;
#endif
	for ( ; addr < PAGE_OFFSET; addr += PMD_SIZE)
		pmd_clear(pmd_off_k(addr));

	/*
	 * Find the end of the first block of lowmem.
	 */
	end = memblock.memory.regions[0].base + memblock.memory.regions[0].size;
	if (end >= arm_lowmem_limit)
		end = arm_lowmem_limit;

	/*
	 * Clear out all the kernel space mappings, except for the first
	 * memory bank, up to the vmalloc region.
	 */
	for (addr = __phys_to_virt(end);
	     addr < VMALLOC_START; addr += PMD_SIZE)
		pmd_clear(pmd_off_k(addr));
}

#ifdef CONFIG_ARM_LPAE
/* the first page is reserved for pgd */
#define SWAPPER_PG_DIR_SIZE	(PAGE_SIZE + \
				 PTRS_PER_PGD * PTRS_PER_PMD * sizeof(pmd_t))
#else
#define SWAPPER_PG_DIR_SIZE	(PTRS_PER_PGD * sizeof(pgd_t))
#endif

/*
 * Reserve the special regions of memory
 */
void __init arm_mm_memblock_reserve(void)
{
	/*
	 * Reserve the page tables.  These are already in use,
	 * and can only be in node 0.
	 */
	memblock_reserve(__pa(swapper_pg_dir), SWAPPER_PG_DIR_SIZE);

#ifdef CONFIG_SA1111
	/*
	 * Because of the SA1111 DMA bug, we want to preserve our
	 * precious DMA-able memory...
	 */
	memblock_reserve(PHYS_OFFSET, __pa(swapper_pg_dir) - PHYS_OFFSET);
#endif
}

/*
 * Set up the device mappings.  Since we clear out the page tables for all
 * mappings above VMALLOC_START, we will remove any debug device mappings.
 * This means you have to be careful how you debug this function, or any
 * called function.  This means you can't use any function or debugging
 * method which may touch any device, otherwise the kernel _will_ crash.
 */
static void __init devicemaps_init(struct machine_desc *mdesc)
{
	struct map_desc map;
	unsigned long addr;
	void *vectors;

	/*
	 * Allocate the vector page early.
	 */
	vectors = early_alloc(PAGE_SIZE * 2);

	early_trap_init(vectors);

	for (addr = VMALLOC_START; addr; addr += PMD_SIZE)
		pmd_clear(pmd_off_k(addr));

	/*
	 * Map the kernel if it is XIP.
	 * It is always first in the modulearea.
	 */
#ifdef CONFIG_XIP_KERNEL
	map.pfn = __phys_to_pfn(CONFIG_XIP_PHYS_ADDR & SECTION_MASK);
	map.virtual = MODULES_VADDR;
	map.length = ((unsigned long)_etext - map.virtual + ~SECTION_MASK) & SECTION_MASK;
	map.type = MT_ROM;
	create_mapping(&map);
#endif

	/*
	 * Map the cache flushing regions.
	 */
#ifdef FLUSH_BASE
	map.pfn = __phys_to_pfn(FLUSH_BASE_PHYS);
	map.virtual = FLUSH_BASE;
	map.length = SZ_1M;
	map.type = MT_CACHECLEAN;
	create_mapping(&map);
#endif
#ifdef FLUSH_BASE_MINICACHE
	map.pfn = __phys_to_pfn(FLUSH_BASE_PHYS + SZ_1M);
	map.virtual = FLUSH_BASE_MINICACHE;
	map.length = SZ_1M;
	map.type = MT_MINICLEAN;
	create_mapping(&map);
#endif

	/*
	 * Create a mapping for the machine vectors at the high-vectors
	 * location (0xffff0000).  If we aren't using high-vectors, also
	 * create a mapping at the low-vectors virtual address.
	 */
	map.pfn = __phys_to_pfn(virt_to_phys(vectors));
	map.virtual = 0xffff0000;
	map.length = PAGE_SIZE;
#ifdef CONFIG_KUSER_HELPERS
	map.type = MT_HIGH_VECTORS;
<<<<<<< HEAD
=======
#else
	map.type = MT_LOW_VECTORS;
#endif
>>>>>>> 09b3d797
	create_mapping(&map);

	if (!vectors_high()) {
		map.virtual = 0;
		map.length = PAGE_SIZE * 2;
		map.type = MT_LOW_VECTORS;
		create_mapping(&map);
	}

	/* Now create a kernel read-only mapping */
	map.pfn += 1;
	map.virtual = 0xffff0000 + PAGE_SIZE;
	map.length = PAGE_SIZE;
	map.type = MT_LOW_VECTORS;
	create_mapping(&map);

	/*
	 * Ask the machine support to map in the statically mapped devices.
	 */
	if (mdesc->map_io)
		mdesc->map_io();
	fill_pmd_gaps();

	if (use_user_accessible_timers()) {
		/*
		 * Generate a mapping for the timer page.
		 */
		int page_addr = get_timer_page_address();
		if (page_addr != ARM_USER_ACCESSIBLE_TIMERS_INVALID_PAGE) {
			map.pfn = __phys_to_pfn(page_addr);
			map.virtual = CONFIG_ARM_USER_ACCESSIBLE_TIMER_BASE;
			map.length = PAGE_SIZE;
			map.type = MT_DEVICE_USER_ACCESSIBLE;
			create_mapping(&map);
		}
	}

	/*
	 * Finally flush the caches and tlb to ensure that we're in a
	 * consistent state wrt the writebuffer.  This also ensures that
	 * any write-allocated cache lines in the vector page are written
	 * back.  After this point, we can start to touch devices again.
	 */
	local_flush_tlb_all();
	flush_cache_all();
}

static void __init kmap_init(void)
{
#ifdef CONFIG_HIGHMEM
	pkmap_page_table = early_pte_alloc(pmd_off_k(PKMAP_BASE),
		PKMAP_BASE, _PAGE_KERNEL_TABLE);
#endif
}

#ifdef CONFIG_STRICT_MEMORY_RWX
static struct {
	pmd_t *pmd_to_flush;
	pmd_t *pmd;
	unsigned long addr;
	pmd_t saved_pmd;
	bool made_writeable;
} mem_unprotect;

static DEFINE_SPINLOCK(mem_text_writeable_lock);

void mem_text_writeable_spinlock(unsigned long *flags)
{
	spin_lock_irqsave(&mem_text_writeable_lock, *flags);
}

void mem_text_writeable_spinunlock(unsigned long *flags)
{
	spin_unlock_irqrestore(&mem_text_writeable_lock, *flags);
}

/*
 * mem_text_address_writeable() and mem_text_address_restore()
 * should be called as a pair. They are used to make the
 * specified address in the kernel text section temporarily writeable
 * when it has been marked read-only by STRICT_MEMORY_RWX.
 * Used by kprobes and other debugging tools to set breakpoints etc.
 * mem_text_address_writeable() is invoked before writing.
 * After the write, mem_text_address_restore() must be called
 * to restore the original state.
 * This is only effective when used on the kernel text section
 * marked as MEMORY_RX by map_lowmem()
 *
 * They must each be called with mem_text_writeable_lock locked
 * by the caller, with no unlocking between the calls.
 * The caller should release mem_text_writeable_lock immediately
 * after the call to mem_text_address_restore().
 * Only the write and associated cache operations should be performed
 * between the calls.
 */

/* this function must be called with mem_text_writeable_lock held */
void mem_text_address_writeable(unsigned long addr)
{
	struct task_struct *tsk = current;
	struct mm_struct *mm = tsk->active_mm;
	pgd_t *pgd = pgd_offset(mm, addr);
	pud_t *pud = pud_offset(pgd, addr);

	mem_unprotect.made_writeable = 0;

	if ((addr < (unsigned long)RX_AREA_START) ||
	    (addr >= (unsigned long)RX_AREA_END))
		return;

	mem_unprotect.pmd = pmd_offset(pud, addr);
	mem_unprotect.pmd_to_flush = mem_unprotect.pmd;
	mem_unprotect.addr = addr & PAGE_MASK;

	if (addr & SECTION_SIZE)
			mem_unprotect.pmd++;

	mem_unprotect.saved_pmd = *mem_unprotect.pmd;
	if ((mem_unprotect.saved_pmd & PMD_TYPE_MASK) != PMD_TYPE_SECT)
		return;

	*mem_unprotect.pmd &= ~PMD_SECT_APX;

	flush_pmd_entry(mem_unprotect.pmd_to_flush);
	flush_tlb_kernel_page(mem_unprotect.addr);
	mem_unprotect.made_writeable = 1;
}

/* this function must be called with mem_text_writeable_lock held */
void mem_text_address_restore(void)
{
	if (mem_unprotect.made_writeable) {
		*mem_unprotect.pmd = mem_unprotect.saved_pmd;
		flush_pmd_entry(mem_unprotect.pmd_to_flush);
		flush_tlb_kernel_page(mem_unprotect.addr);
	}
}
#endif

void mem_text_write_kernel_word(unsigned long *addr, unsigned long word)
{
	unsigned long flags;

	mem_text_writeable_spinlock(&flags);
	mem_text_address_writeable((unsigned long)addr);
	*addr = word;
	flush_icache_range((unsigned long)addr,
			   ((unsigned long)addr + sizeof(long)));
	mem_text_address_restore();
	mem_text_writeable_spinunlock(&flags);
}
EXPORT_SYMBOL(mem_text_write_kernel_word);

extern char __init_data[];

static void __init map_lowmem(void)
{
	struct memblock_region *reg;

	/* Map all the lowmem memory banks. */
	for_each_memblock(memory, reg) {
		phys_addr_t start = reg->base;
		phys_addr_t end = start + reg->size;
		struct map_desc map;

		if (end > arm_lowmem_limit)
			end = arm_lowmem_limit;
		if (start >= end)
			break;

		map.pfn = __phys_to_pfn(start);
		map.virtual = __phys_to_virt(start);
#ifdef CONFIG_STRICT_MEMORY_RWX
		if (start <= __pa(_text) && __pa(_text) < end) {
			map.length = SECTION_SIZE;
			map.type = MT_MEMORY;

			create_mapping(&map);

			map.pfn = __phys_to_pfn(start + SECTION_SIZE);
			map.virtual = __phys_to_virt(start + SECTION_SIZE);
			map.length = (unsigned long)RX_AREA_END - map.virtual;
			map.type = MT_MEMORY_RX;

			create_mapping(&map);

			map.pfn = __phys_to_pfn(__pa(__start_rodata));
			map.virtual = (unsigned long)__start_rodata;
			map.length = __init_begin - __start_rodata;
			map.type = MT_MEMORY_R;

			create_mapping(&map);

			map.pfn = __phys_to_pfn(__pa(__init_begin));
			map.virtual = (unsigned long)__init_begin;
			map.length = __init_data - __init_begin;
			map.type = MT_MEMORY;

			create_mapping(&map);

			map.pfn = __phys_to_pfn(__pa(__init_data));
			map.virtual = (unsigned long)__init_data;
			map.length = __phys_to_virt(end) - (unsigned int)__init_data;
			map.type = MT_MEMORY_RW;
		} else {
			map.length = end - start;
			map.type = MT_MEMORY_RW;
		}
#else
		map.length = end - start;
		map.type = MT_MEMORY;
#endif

		create_mapping(&map);
	}
}

/*
 * paging_init() sets up the page tables, initialises the zone memory
 * maps, and sets up the zero page, bad page and bad page tables.
 */
void __init paging_init(struct machine_desc *mdesc)
{
	void *zero_page;

	memblock_set_current_limit(arm_lowmem_limit);

	build_mem_type_table();
	prepare_page_table();
	map_lowmem();
	dma_contiguous_remap();
	devicemaps_init(mdesc);
	kmap_init();

	top_pmd = pmd_off_k(0xffff0000);

	/* allocate the zero page. */
	zero_page = early_alloc(PAGE_SIZE);

	bootmem_init();

	empty_zero_page = virt_to_page(zero_page);
	__flush_dcache_page(NULL, empty_zero_page);
}<|MERGE_RESOLUTION|>--- conflicted
+++ resolved
@@ -1172,12 +1172,9 @@
 	map.length = PAGE_SIZE;
 #ifdef CONFIG_KUSER_HELPERS
 	map.type = MT_HIGH_VECTORS;
-<<<<<<< HEAD
-=======
 #else
 	map.type = MT_LOW_VECTORS;
 #endif
->>>>>>> 09b3d797
 	create_mapping(&map);
 
 	if (!vectors_high()) {
