--- conflicted
+++ resolved
@@ -583,11 +583,7 @@
 /*
  * Main handler for inter-processor interrupts
  */
-<<<<<<< HEAD
-asmlinkage void __exception_irq_entry do_IPI(struct pt_regs *regs)
-=======
-asmlinkage void __exception do_IPI(int ipinr, struct pt_regs *regs)
->>>>>>> 4ec3eb13
+asmlinkage void __exception_irq_entry do_IPI(int ipinr, struct pt_regs *regs)
 {
 	unsigned int cpu = smp_processor_id();
 	struct pt_regs *old_regs = set_irq_regs(regs);
