--- conflicted
+++ resolved
@@ -64,14 +64,6 @@
 	return inode->i_private;
 }
 
-<<<<<<< HEAD
-static inline struct the_nilfs *NILFS_I_NILFS(struct inode *inode)
-{
-	return inode->i_sb->s_fs_info;
-}
-
-=======
->>>>>>> d762f438
 /* Default GFP flags using highmem */
 #define NILFS_MDT_GFP      (__GFP_WAIT | __GFP_IO | __GFP_HIGHMEM)
 
