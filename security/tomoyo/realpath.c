/*
 * security/tomoyo/realpath.c
 *
 * Get the canonicalized absolute pathnames. The basis for TOMOYO.
 *
 * Copyright (C) 2005-2009  NTT DATA CORPORATION
 *
 * Version: 2.2.0   2009/04/01
 *
 */

#include <linux/types.h>
#include <linux/mount.h>
#include <linux/mnt_namespace.h>
#include <linux/fs_struct.h>
#include <linux/hash.h>
#include <linux/magic.h>
#include "common.h"

/**
 * tomoyo_encode: Convert binary string to ascii string.
 *
 * @buffer:  Buffer for ASCII string.
 * @buflen:  Size of @buffer.
 * @str:     Binary string.
 *
 * Returns 0 on success, -ENOMEM otherwise.
 */
int tomoyo_encode(char *buffer, int buflen, const char *str)
{
	while (1) {
		const unsigned char c = *(unsigned char *) str++;

		if (tomoyo_is_valid(c)) {
			if (--buflen <= 0)
				break;
			*buffer++ = (char) c;
			if (c != '\\')
				continue;
			if (--buflen <= 0)
				break;
			*buffer++ = (char) c;
			continue;
		}
		if (!c) {
			if (--buflen <= 0)
				break;
			*buffer = '\0';
			return 0;
		}
		buflen -= 4;
		if (buflen <= 0)
			break;
		*buffer++ = '\\';
		*buffer++ = (c >> 6) + '0';
		*buffer++ = ((c >> 3) & 7) + '0';
		*buffer++ = (c & 7) + '0';
	}
	return -ENOMEM;
}

/**
 * tomoyo_realpath_from_path2 - Returns realpath(3) of the given dentry but ignores chroot'ed root.
 *
 * @path:        Pointer to "struct path".
 * @newname:     Pointer to buffer to return value in.
 * @newname_len: Size of @newname.
 *
 * Returns 0 on success, negative value otherwise.
 *
 * If dentry is a directory, trailing '/' is appended.
 * Characters out of 0x20 < c < 0x7F range are converted to
 * \ooo style octal string.
 * Character \ is converted to \\ string.
 */
int tomoyo_realpath_from_path2(struct path *path, char *newname,
			       int newname_len)
{
	int error = -ENOMEM;
	struct dentry *dentry = path->dentry;
	char *sp;

	if (!dentry || !path->mnt || !newname || newname_len <= 2048)
		return -EINVAL;
	if (dentry->d_op && dentry->d_op->d_dname) {
		/* For "socket:[\$]" and "pipe:[\$]". */
		static const int offset = 1536;
		sp = dentry->d_op->d_dname(dentry, newname + offset,
					   newname_len - offset);
	} else {
		struct path ns_root = {.mnt = NULL, .dentry = NULL};

		spin_lock(&dcache_lock);
		/* go to whatever namespace root we are under */
		sp = __d_path(path, &ns_root, newname, newname_len);
		spin_unlock(&dcache_lock);
		/* Prepend "/proc" prefix if using internal proc vfs mount. */
<<<<<<< HEAD
		if (!IS_ERR(sp) && (path->mnt->mnt_parent == path->mnt) &&
		    (path->mnt->mnt_sb->s_magic == PROC_SUPER_MAGIC)) {
=======
		if (!IS_ERR(sp) && (path->mnt->mnt_flags & MNT_INTERNAL) &&
		    (strcmp(path->mnt->mnt_sb->s_type->name, "proc") == 0)) {
>>>>>>> 9643f5d9
			sp -= 5;
			if (sp >= newname)
				memcpy(sp, "/proc", 5);
			else
				sp = ERR_PTR(-ENOMEM);
		}
	}
	if (IS_ERR(sp))
		error = PTR_ERR(sp);
	else
		error = tomoyo_encode(newname, sp - newname, sp);
	/* Append trailing '/' if dentry is a directory. */
	if (!error && dentry->d_inode && S_ISDIR(dentry->d_inode->i_mode)
	    && *newname) {
		sp = newname + strlen(newname);
		if (*(sp - 1) != '/') {
			if (sp < newname + newname_len - 4) {
				*sp++ = '/';
				*sp = '\0';
			} else {
				error = -ENOMEM;
			}
		}
	}
	if (error)
		printk(KERN_WARNING "tomoyo_realpath: Pathname too long.\n");
	return error;
}

/**
 * tomoyo_realpath_from_path - Returns realpath(3) of the given pathname but ignores chroot'ed root.
 *
 * @path: Pointer to "struct path".
 *
 * Returns the realpath of the given @path on success, NULL otherwise.
 *
 * These functions use kzalloc(), so the caller must call kfree()
 * if these functions didn't return NULL.
 */
char *tomoyo_realpath_from_path(struct path *path)
{
	char *buf = kzalloc(sizeof(struct tomoyo_page_buffer), GFP_KERNEL);

	BUILD_BUG_ON(sizeof(struct tomoyo_page_buffer)
		     <= TOMOYO_MAX_PATHNAME_LEN - 1);
	if (!buf)
		return NULL;
	if (tomoyo_realpath_from_path2(path, buf,
				       TOMOYO_MAX_PATHNAME_LEN - 1) == 0)
		return buf;
	kfree(buf);
	return NULL;
}

/**
 * tomoyo_realpath - Get realpath of a pathname.
 *
 * @pathname: The pathname to solve.
 *
 * Returns the realpath of @pathname on success, NULL otherwise.
 */
char *tomoyo_realpath(const char *pathname)
{
	struct path path;

	if (pathname && kern_path(pathname, LOOKUP_FOLLOW, &path) == 0) {
		char *buf = tomoyo_realpath_from_path(&path);
		path_put(&path);
		return buf;
	}
	return NULL;
}

/**
 * tomoyo_realpath_nofollow - Get realpath of a pathname.
 *
 * @pathname: The pathname to solve.
 *
 * Returns the realpath of @pathname on success, NULL otherwise.
 */
char *tomoyo_realpath_nofollow(const char *pathname)
{
	struct path path;

	if (pathname && kern_path(pathname, 0, &path) == 0) {
		char *buf = tomoyo_realpath_from_path(&path);
		path_put(&path);
		return buf;
	}
	return NULL;
}

/* Memory allocated for non-string data. */
static atomic_t tomoyo_policy_memory_size;
/* Quota for holding policy. */
static unsigned int tomoyo_quota_for_policy;

/**
 * tomoyo_memory_ok - Check memory quota.
 *
 * @ptr: Pointer to allocated memory.
 *
 * Returns true on success, false otherwise.
 *
 * Caller holds tomoyo_policy_lock.
 * Memory pointed by @ptr will be zeroed on success.
 */
bool tomoyo_memory_ok(void *ptr)
{
	int allocated_len = ptr ? ksize(ptr) : 0;
	atomic_add(allocated_len, &tomoyo_policy_memory_size);
	if (ptr && (!tomoyo_quota_for_policy ||
		    atomic_read(&tomoyo_policy_memory_size)
		    <= tomoyo_quota_for_policy)) {
		memset(ptr, 0, allocated_len);
		return true;
	}
	printk(KERN_WARNING "ERROR: Out of memory "
	       "for tomoyo_alloc_element().\n");
	if (!tomoyo_policy_loaded)
		panic("MAC Initialization failed.\n");
	return false;
}

/**
 * tomoyo_memory_free - Free memory for elements.
 *
 * @ptr:  Pointer to allocated memory.
 */
void tomoyo_memory_free(void *ptr)
{
	atomic_sub(ksize(ptr), &tomoyo_policy_memory_size);
	kfree(ptr);
}

/*
 * tomoyo_name_list is used for holding string data used by TOMOYO.
 * Since same string data is likely used for multiple times (e.g.
 * "/lib/libc-2.5.so"), TOMOYO shares string data in the form of
 * "const struct tomoyo_path_info *".
 */
struct list_head tomoyo_name_list[TOMOYO_MAX_HASH];
/* Lock for protecting tomoyo_name_list . */
DEFINE_MUTEX(tomoyo_name_list_lock);

/**
 * tomoyo_get_name - Allocate permanent memory for string data.
 *
 * @name: The string to store into the permernent memory.
 *
 * Returns pointer to "struct tomoyo_path_info" on success, NULL otherwise.
 */
const struct tomoyo_path_info *tomoyo_get_name(const char *name)
{
	struct tomoyo_name_entry *ptr;
	unsigned int hash;
	int len;
	int allocated_len;
	struct list_head *head;

	if (!name)
		return NULL;
	len = strlen(name) + 1;
	hash = full_name_hash((const unsigned char *) name, len - 1);
	head = &tomoyo_name_list[hash_long(hash, TOMOYO_HASH_BITS)];
	mutex_lock(&tomoyo_name_list_lock);
	list_for_each_entry(ptr, head, list) {
		if (hash != ptr->entry.hash || strcmp(name, ptr->entry.name))
			continue;
		atomic_inc(&ptr->users);
		goto out;
	}
	ptr = kzalloc(sizeof(*ptr) + len, GFP_KERNEL);
	allocated_len = ptr ? ksize(ptr) : 0;
	if (!ptr || (tomoyo_quota_for_policy &&
		     atomic_read(&tomoyo_policy_memory_size) + allocated_len
		     > tomoyo_quota_for_policy)) {
		kfree(ptr);
		printk(KERN_WARNING "ERROR: Out of memory "
		       "for tomoyo_get_name().\n");
		if (!tomoyo_policy_loaded)
			panic("MAC Initialization failed.\n");
		ptr = NULL;
		goto out;
	}
	atomic_add(allocated_len, &tomoyo_policy_memory_size);
	ptr->entry.name = ((char *) ptr) + sizeof(*ptr);
	memmove((char *) ptr->entry.name, name, len);
	atomic_set(&ptr->users, 1);
	tomoyo_fill_path_info(&ptr->entry);
	list_add_tail(&ptr->list, head);
 out:
	mutex_unlock(&tomoyo_name_list_lock);
	return ptr ? &ptr->entry : NULL;
}

/**
 * tomoyo_realpath_init - Initialize realpath related code.
 */
void __init tomoyo_realpath_init(void)
{
	int i;

	BUILD_BUG_ON(TOMOYO_MAX_PATHNAME_LEN > PATH_MAX);
	for (i = 0; i < TOMOYO_MAX_HASH; i++)
		INIT_LIST_HEAD(&tomoyo_name_list[i]);
	INIT_LIST_HEAD(&tomoyo_kernel_domain.acl_info_list);
	tomoyo_kernel_domain.domainname = tomoyo_get_name(TOMOYO_ROOT_NAME);
	/*
	 * tomoyo_read_lock() is not needed because this function is
	 * called before the first "delete" request.
	 */
	list_add_tail_rcu(&tomoyo_kernel_domain.list, &tomoyo_domain_list);
	if (tomoyo_find_domain(TOMOYO_ROOT_NAME) != &tomoyo_kernel_domain)
		panic("Can't register tomoyo_kernel_domain");
}

/**
 * tomoyo_read_memory_counter - Check for memory usage in bytes.
 *
 * @head: Pointer to "struct tomoyo_io_buffer".
 *
 * Returns memory usage.
 */
int tomoyo_read_memory_counter(struct tomoyo_io_buffer *head)
{
	if (!head->read_eof) {
		const unsigned int policy
			= atomic_read(&tomoyo_policy_memory_size);
		char buffer[64];

		memset(buffer, 0, sizeof(buffer));
		if (tomoyo_quota_for_policy)
			snprintf(buffer, sizeof(buffer) - 1,
				 "   (Quota: %10u)",
				 tomoyo_quota_for_policy);
		else
			buffer[0] = '\0';
		tomoyo_io_printf(head, "Policy:  %10u%s\n", policy, buffer);
		tomoyo_io_printf(head, "Total:   %10u\n", policy);
		head->read_eof = true;
	}
	return 0;
}

/**
 * tomoyo_write_memory_quota - Set memory quota.
 *
 * @head: Pointer to "struct tomoyo_io_buffer".
 *
 * Returns 0.
 */
int tomoyo_write_memory_quota(struct tomoyo_io_buffer *head)
{
	char *data = head->write_buf;
	unsigned int size;

	if (sscanf(data, "Policy: %u", &size) == 1)
		tomoyo_quota_for_policy = size;
	return 0;
}<|MERGE_RESOLUTION|>--- conflicted
+++ resolved
@@ -95,13 +95,8 @@
 		sp = __d_path(path, &ns_root, newname, newname_len);
 		spin_unlock(&dcache_lock);
 		/* Prepend "/proc" prefix if using internal proc vfs mount. */
-<<<<<<< HEAD
-		if (!IS_ERR(sp) && (path->mnt->mnt_parent == path->mnt) &&
+		if (!IS_ERR(sp) && (path->mnt->mnt_flags & MNT_INTERNAL) &&
 		    (path->mnt->mnt_sb->s_magic == PROC_SUPER_MAGIC)) {
-=======
-		if (!IS_ERR(sp) && (path->mnt->mnt_flags & MNT_INTERNAL) &&
-		    (strcmp(path->mnt->mnt_sb->s_type->name, "proc") == 0)) {
->>>>>>> 9643f5d9
 			sp -= 5;
 			if (sp >= newname)
 				memcpy(sp, "/proc", 5);
