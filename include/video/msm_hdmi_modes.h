#ifndef __MSM_HDMI_MODES_H__
#define __MSM_HDMI_MODES_H__
#include <linux/types.h>

struct msm_hdmi_mode_timing_info {
	uint32_t	video_format;
	uint32_t	active_h;
	uint32_t	front_porch_h;
	uint32_t	pulse_width_h;
	uint32_t	back_porch_h;
	uint32_t	active_low_h;
	uint32_t	active_v;
	uint32_t	front_porch_v;
	uint32_t	pulse_width_v;
	uint32_t	back_porch_v;
	uint32_t	active_low_v;
	/* Must divide by 1000 to get the actual frequency in MHZ */
	uint32_t	pixel_freq;
	/* Must divide by 1000 to get the actual frequency in HZ */
	uint32_t	refresh_rate;
	uint32_t	interlaced;
	uint32_t	supported;
};

#define MSM_HDMI_MODES_CEA		1
#define MSM_HDMI_MODES_XTND		2
#define MSM_HDMI_MODES_DVI		4
#define MSM_HDMI_MODES_ALL		7

/* all video formats defined by CEA 861D */
#define HDMI_VFRMT_UNKNOWN		0
#define HDMI_VFRMT_640x480p60_4_3	1
#define HDMI_VFRMT_720x480p60_4_3	2
#define HDMI_VFRMT_720x480p60_16_9	3
#define HDMI_VFRMT_1280x720p60_16_9	4
#define HDMI_VFRMT_1920x1080i60_16_9	5
#define HDMI_VFRMT_720x480i60_4_3	6
#define HDMI_VFRMT_1440x480i60_4_3	HDMI_VFRMT_720x480i60_4_3
#define HDMI_VFRMT_720x480i60_16_9	7
#define HDMI_VFRMT_1440x480i60_16_9	HDMI_VFRMT_720x480i60_16_9
#define HDMI_VFRMT_720x240p60_4_3	8
#define HDMI_VFRMT_1440x240p60_4_3	HDMI_VFRMT_720x240p60_4_3
#define HDMI_VFRMT_720x240p60_16_9	9
#define HDMI_VFRMT_1440x240p60_16_9	HDMI_VFRMT_720x240p60_16_9
#define HDMI_VFRMT_2880x480i60_4_3	10
#define HDMI_VFRMT_2880x480i60_16_9	11
#define HDMI_VFRMT_2880x240p60_4_3	12
#define HDMI_VFRMT_2880x240p60_16_9	13
#define HDMI_VFRMT_1440x480p60_4_3	14
#define HDMI_VFRMT_1440x480p60_16_9	15
#define HDMI_VFRMT_1920x1080p60_16_9	16
#define HDMI_VFRMT_720x576p50_4_3	17
#define HDMI_VFRMT_720x576p50_16_9	18
#define HDMI_VFRMT_1280x720p50_16_9	19
#define HDMI_VFRMT_1920x1080i50_16_9	20
#define HDMI_VFRMT_720x576i50_4_3	21
#define HDMI_VFRMT_1440x576i50_4_3	HDMI_VFRMT_720x576i50_4_3
#define HDMI_VFRMT_720x576i50_16_9	22
#define HDMI_VFRMT_1440x576i50_16_9	HDMI_VFRMT_720x576i50_16_9
#define HDMI_VFRMT_720x288p50_4_3	23
#define HDMI_VFRMT_1440x288p50_4_3	HDMI_VFRMT_720x288p50_4_3
#define HDMI_VFRMT_720x288p50_16_9	24
#define HDMI_VFRMT_1440x288p50_16_9	HDMI_VFRMT_720x288p50_16_9
#define HDMI_VFRMT_2880x576i50_4_3	25
#define HDMI_VFRMT_2880x576i50_16_9	26
#define HDMI_VFRMT_2880x288p50_4_3	27
#define HDMI_VFRMT_2880x288p50_16_9	28
#define HDMI_VFRMT_1440x576p50_4_3	29
#define HDMI_VFRMT_1440x576p50_16_9	30
#define HDMI_VFRMT_1920x1080p50_16_9	31
#define HDMI_VFRMT_1920x1080p24_16_9	32
#define HDMI_VFRMT_1920x1080p25_16_9	33
#define HDMI_VFRMT_1920x1080p30_16_9	34
#define HDMI_VFRMT_2880x480p60_4_3	35
#define HDMI_VFRMT_2880x480p60_16_9	36
#define HDMI_VFRMT_2880x576p50_4_3	37
#define HDMI_VFRMT_2880x576p50_16_9	38
#define HDMI_VFRMT_1920x1250i50_16_9	39
#define HDMI_VFRMT_1920x1080i100_16_9	40
#define HDMI_VFRMT_1280x720p100_16_9	41
#define HDMI_VFRMT_720x576p100_4_3	42
#define HDMI_VFRMT_720x576p100_16_9	43
#define HDMI_VFRMT_720x576i100_4_3	44
#define HDMI_VFRMT_1440x576i100_4_3	HDMI_VFRMT_720x576i100_4_3
#define HDMI_VFRMT_720x576i100_16_9	45
#define HDMI_VFRMT_1440x576i100_16_9	HDMI_VFRMT_720x576i100_16_9
#define HDMI_VFRMT_1920x1080i120_16_9	46
#define HDMI_VFRMT_1280x720p120_16_9	47
#define HDMI_VFRMT_720x480p120_4_3	48
#define HDMI_VFRMT_720x480p120_16_9	49
#define HDMI_VFRMT_720x480i120_4_3	50
#define HDMI_VFRMT_1440x480i120_4_3	HDMI_VFRMT_720x480i120_4_3
#define HDMI_VFRMT_720x480i120_16_9	51
#define HDMI_VFRMT_1440x480i120_16_9	HDMI_VFRMT_720x480i120_16_9
#define HDMI_VFRMT_720x576p200_4_3	52
#define HDMI_VFRMT_720x576p200_16_9	53
#define HDMI_VFRMT_720x576i200_4_3	54
#define HDMI_VFRMT_1440x576i200_4_3	HDMI_VFRMT_720x576i200_4_3
#define HDMI_VFRMT_720x576i200_16_9	55
#define HDMI_VFRMT_1440x576i200_16_9	HDMI_VFRMT_720x576i200_16_9
#define HDMI_VFRMT_720x480p240_4_3	56
#define HDMI_VFRMT_720x480p240_16_9	57
#define HDMI_VFRMT_720x480i240_4_3	58
#define HDMI_VFRMT_1440x480i240_4_3	HDMI_VFRMT_720x480i240_4_3
#define HDMI_VFRMT_720x480i240_16_9	59
#define HDMI_VFRMT_1440x480i240_16_9	HDMI_VFRMT_720x480i240_16_9
#define HDMI_VFRMT_1280x720p24_16_9	60
#define HDMI_VFRMT_1280x720p25_16_9	61
#define HDMI_VFRMT_1280x720p30_16_9	62
#define HDMI_VFRMT_1920x1080p120_16_9	63
#define HDMI_VFRMT_1920x1080p100_16_9	64
/* Video Identification Codes from 65-127 are reserved for the future */
#define HDMI_VFRMT_END			127

/* extended video formats */
#define HDMI_VFRMT_3840x2160p30_16_9	(HDMI_VFRMT_END + 1)
#define HDMI_VFRMT_3840x2160p25_16_9	(HDMI_VFRMT_END + 2)
#define HDMI_VFRMT_3840x2160p24_16_9	(HDMI_VFRMT_END + 3)
#define HDMI_VFRMT_4096x2160p24_16_9	(HDMI_VFRMT_END + 4)
#define HDMI_EVFRMT_END			HDMI_VFRMT_4096x2160p24_16_9

/* VESA DMT TIMINGS */
#define HDMI_VFRMT_2560x1600p60_16_9	(HDMI_EVFRMT_END + 1)
#define HDMI_VFRMT_1280x1024p60_5_4	(HDMI_EVFRMT_END + 2)
#define VESA_DMT_VFRMT_END		HDMI_VFRMT_1280x1024p60_5_4
#define HDMI_VFRMT_MAX			(VESA_DMT_VFRMT_END + 1)
#define HDMI_VFRMT_FORCE_32BIT		0x7FFFFFFF

/* Timing information for supported modes */
#define VFRMT_NOT_SUPPORTED(VFRMT) \
	{VFRMT, 0, 0, 0, 0, 0, 0, 0, 0, 0, 0, 0, 0, 0, false}

#define HDMI_VFRMT_640x480p60_4_3_TIMING				\
	{HDMI_VFRMT_640x480p60_4_3, 640, 16, 96, 48, true,		\
	 480, 10, 2, 33, true, 25200, 60000, false, true}
#define HDMI_VFRMT_720x480p60_4_3_TIMING				\
	{HDMI_VFRMT_720x480p60_4_3, 720, 16, 62, 60, true,		\
	 480, 9, 6, 30, true, 27030, 60000, false, true}
#define HDMI_VFRMT_720x480p60_16_9_TIMING				\
	{HDMI_VFRMT_720x480p60_16_9, 720, 16, 62, 60, true,		\
	 480, 9, 6, 30, true, 27030, 60000, false, true}
#define HDMI_VFRMT_1280x720p60_16_9_TIMING				\
	{HDMI_VFRMT_1280x720p60_16_9, 1280, 110, 40, 220, false,	\
	 720, 5, 5, 20, false, 74250, 60000, false, true}
#define HDMI_VFRMT_1920x1080i60_16_9_TIMING				\
	{HDMI_VFRMT_1920x1080i60_16_9, 1920, 88, 44, 148, false,	\
	 540, 2, 5, 5, false, 74250, 60000, false, true}
#define HDMI_VFRMT_1440x480i60_4_3_TIMING				\
	{HDMI_VFRMT_1440x480i60_4_3, 1440, 38, 124, 114, true,		\
	 240, 4, 3, 15, true, 27000, 60000, true, true}
#define HDMI_VFRMT_1440x480i60_16_9_TIMING				\
	{HDMI_VFRMT_1440x480i60_16_9, 1440, 38, 124, 114, true,		\
	 240, 4, 3, 15, true, 27000, 60000, true, true}
#define HDMI_VFRMT_1920x1080p60_16_9_TIMING				\
	{HDMI_VFRMT_1920x1080p60_16_9, 1920, 88, 44, 148, false,	\
	 1080, 4, 5, 36, false, 148500, 60000, false, true}
#define HDMI_VFRMT_720x576p50_4_3_TIMING				\
	{HDMI_VFRMT_720x576p50_4_3, 720, 12, 64, 68, true,		\
	 576,  5, 5, 39, true, 27000, 50000, false, true}
#define HDMI_VFRMT_720x576p50_16_9_TIMING				\
	{HDMI_VFRMT_720x576p50_16_9, 720, 12, 64, 68, true,		\
	 576,  5, 5, 39, true, 27000, 50000, false, true}
#define HDMI_VFRMT_1280x720p50_16_9_TIMING				\
	{HDMI_VFRMT_1280x720p50_16_9, 1280, 440, 40, 220, false,	\
	 720,  5, 5, 20, false, 74250, 50000, false, true}
#define HDMI_VFRMT_1440x576i50_4_3_TIMING				\
	{HDMI_VFRMT_1440x576i50_4_3, 1440, 24, 126, 138, true,		\
	 288,  2, 3, 19, true, 27000, 50000, true, true}
#define HDMI_VFRMT_1440x576i50_16_9_TIMING				\
	{HDMI_VFRMT_1440x576i50_16_9, 1440, 24, 126, 138, true,		\
	 288,  2, 3, 19, true, 27000, 50000, true, true}
#define HDMI_VFRMT_1920x1080p50_16_9_TIMING				\
	{HDMI_VFRMT_1920x1080p50_16_9, 1920, 528, 44, 148, false,	\
	 1080, 4, 5, 36, false, 148500, 50000, false, true}
#define HDMI_VFRMT_1920x1080p24_16_9_TIMING				\
	{HDMI_VFRMT_1920x1080p24_16_9, 1920, 638, 44, 148, false,	\
	 1080, 4, 5, 36, false, 74250, 24000, false, true}
#define HDMI_VFRMT_1920x1080p25_16_9_TIMING				\
	{HDMI_VFRMT_1920x1080p25_16_9, 1920, 528, 44, 148, false,	\
	 1080, 4, 5, 36, false, 74250, 25000, false, true}
#define HDMI_VFRMT_1920x1080p30_16_9_TIMING				\
	{HDMI_VFRMT_1920x1080p30_16_9, 1920, 88, 44, 148, false,	\
	 1080, 4, 5, 36, false, 74250, 30000, false, true}
#define HDMI_VFRMT_1280x1024p60_5_4_TIMING				\
	{HDMI_VFRMT_1280x1024p60_5_4, 1280, 48, 112, 248, false,	\
	1024, 1, 3, 38, false, 108000, 60000, false, true}
#define HDMI_VFRMT_2560x1600p60_16_9_TIMING				\
	{HDMI_VFRMT_2560x1600p60_16_9, 2560, 48, 32, 80, false,		\
	 1600, 3, 6, 37, false, 268500, 60000, false, true}
#define HDMI_VFRMT_3840x2160p30_16_9_TIMING				\
	{HDMI_VFRMT_3840x2160p30_16_9, 3840, 176, 88, 296, false,	\
	 2160, 8, 10, 72, false, 297000, 30000, false, true}
#define HDMI_VFRMT_3840x2160p25_16_9_TIMING				\
	{HDMI_VFRMT_3840x2160p25_16_9, 3840, 1056, 88, 296, false,	\
	 2160, 8, 10, 72, false, 297000, 25000, false, true}
#define HDMI_VFRMT_3840x2160p24_16_9_TIMING				\
	{HDMI_VFRMT_3840x2160p24_16_9, 3840, 1276, 88, 296, false,	\
	 2160, 8, 10, 72, false, 297000, 24000, false, true}
#define HDMI_VFRMT_4096x2160p24_16_9_TIMING				\
	{HDMI_VFRMT_4096x2160p24_16_9, 4096, 1020, 88, 296, false,	\
	 2160, 8, 10, 72, false, 297000, 24000, false, true}

#define MSM_HDMI_MODES_SET_TIMING(LUT, MODE) do {		\
	struct msm_hdmi_mode_timing_info mode = MODE##_TIMING;	\
	LUT[MODE] = mode;\
	} while (0)

static inline void MSM_HDMI_MODES_INIT_TIMINGS(
	struct msm_hdmi_mode_timing_info *lut)
{
<<<<<<< HEAD
	unsigned int i;
=======
  uint32_t i;
>>>>>>> 02745821

	for (i = 0; i < HDMI_VFRMT_MAX; i++) {
		struct msm_hdmi_mode_timing_info mode = VFRMT_NOT_SUPPORTED(i);
		lut[i] = mode;
	}
}

static inline void MSM_HDMI_MODES_SET_SUPP_TIMINGS(
	struct msm_hdmi_mode_timing_info *lut, int type)
{
	if (type & MSM_HDMI_MODES_CEA) {
		MSM_HDMI_MODES_SET_TIMING(lut, HDMI_VFRMT_640x480p60_4_3);
		MSM_HDMI_MODES_SET_TIMING(lut, HDMI_VFRMT_720x480p60_4_3);
		MSM_HDMI_MODES_SET_TIMING(lut, HDMI_VFRMT_720x480p60_16_9);
		MSM_HDMI_MODES_SET_TIMING(lut, HDMI_VFRMT_1280x720p60_16_9);
		MSM_HDMI_MODES_SET_TIMING(lut, HDMI_VFRMT_1920x1080i60_16_9);
		MSM_HDMI_MODES_SET_TIMING(lut, HDMI_VFRMT_1440x480i60_4_3);
		MSM_HDMI_MODES_SET_TIMING(lut, HDMI_VFRMT_1440x480i60_16_9);
		MSM_HDMI_MODES_SET_TIMING(lut, HDMI_VFRMT_1920x1080p60_16_9);
		MSM_HDMI_MODES_SET_TIMING(lut, HDMI_VFRMT_720x576p50_4_3);
		MSM_HDMI_MODES_SET_TIMING(lut, HDMI_VFRMT_720x576p50_16_9);
		MSM_HDMI_MODES_SET_TIMING(lut, HDMI_VFRMT_1280x720p50_16_9);
		MSM_HDMI_MODES_SET_TIMING(lut, HDMI_VFRMT_1440x576i50_4_3);
		MSM_HDMI_MODES_SET_TIMING(lut, HDMI_VFRMT_1440x576i50_16_9);
		MSM_HDMI_MODES_SET_TIMING(lut, HDMI_VFRMT_1920x1080p50_16_9);
		MSM_HDMI_MODES_SET_TIMING(lut, HDMI_VFRMT_1920x1080p24_16_9);
		MSM_HDMI_MODES_SET_TIMING(lut, HDMI_VFRMT_1920x1080p25_16_9);
		MSM_HDMI_MODES_SET_TIMING(lut, HDMI_VFRMT_1920x1080p30_16_9);
	}

	if (type & MSM_HDMI_MODES_XTND) {
		MSM_HDMI_MODES_SET_TIMING(lut, HDMI_VFRMT_3840x2160p30_16_9);
		MSM_HDMI_MODES_SET_TIMING(lut, HDMI_VFRMT_3840x2160p25_16_9);
		MSM_HDMI_MODES_SET_TIMING(lut, HDMI_VFRMT_3840x2160p24_16_9);
		MSM_HDMI_MODES_SET_TIMING(lut, HDMI_VFRMT_4096x2160p24_16_9);
	}

	if (type & MSM_HDMI_MODES_DVI) {
		MSM_HDMI_MODES_SET_TIMING(lut, HDMI_VFRMT_1280x1024p60_5_4);
		MSM_HDMI_MODES_SET_TIMING(lut, HDMI_VFRMT_2560x1600p60_16_9);
	}
}

static inline const char *msm_hdmi_mode_2string(uint32_t mode)
{
	switch (mode) {
	case HDMI_VFRMT_UNKNOWN:		return "Unknown";
	case HDMI_VFRMT_640x480p60_4_3:		return "640x480 p60 4/3";
	case HDMI_VFRMT_720x480p60_4_3:		return "720x480 p60 4/3";
	case HDMI_VFRMT_720x480p60_16_9:	return "720x480 p60 16/9";
	case HDMI_VFRMT_1280x720p60_16_9:	return "1280x 720 p60 16/9";
	case HDMI_VFRMT_1920x1080i60_16_9:	return "1920x1080 i60 16/9";
	case HDMI_VFRMT_1440x480i60_4_3:	return "1440x480 i60 4/3";
	case HDMI_VFRMT_1440x480i60_16_9:	return "1440x480 i60 16/9";
	case HDMI_VFRMT_1440x240p60_4_3:	return "1440x240 p60 4/3";
	case HDMI_VFRMT_1440x240p60_16_9:	return "1440x240 p60 16/9";
	case HDMI_VFRMT_2880x480i60_4_3:	return "2880x480 i60 4/3";
	case HDMI_VFRMT_2880x480i60_16_9:	return "2880x480 i60 16/9";
	case HDMI_VFRMT_2880x240p60_4_3:	return "2880x240 p60 4/3";
	case HDMI_VFRMT_2880x240p60_16_9:	return "2880x240 p60 16/9";
	case HDMI_VFRMT_1440x480p60_4_3:	return "1440x480 p60 4/3";
	case HDMI_VFRMT_1440x480p60_16_9:	return "1440x480 p60 16/9";
	case HDMI_VFRMT_1920x1080p60_16_9:	return "1920x1080 p60 16/9";
	case HDMI_VFRMT_720x576p50_4_3:		return "720x576 p50 4/3";
	case HDMI_VFRMT_720x576p50_16_9:	return "720x576 p50 16/9";
	case HDMI_VFRMT_1280x720p50_16_9:	return "1280x720 p50 16/9";
	case HDMI_VFRMT_1920x1080i50_16_9:	return "1920x1080 i50 16/9";
	case HDMI_VFRMT_1440x576i50_4_3:	return "1440x576 i50 4/3";
	case HDMI_VFRMT_1440x576i50_16_9:	return "1440x576 i50 16/9";
	case HDMI_VFRMT_1440x288p50_4_3:	return "1440x288 p50 4/3";
	case HDMI_VFRMT_1440x288p50_16_9:	return "1440x288 p50 16/9";
	case HDMI_VFRMT_2880x576i50_4_3:	return "2880x576 i50 4/3";
	case HDMI_VFRMT_2880x576i50_16_9:	return "2880x576 i50 16/9";
	case HDMI_VFRMT_2880x288p50_4_3:	return "2880x288 p50 4/3";
	case HDMI_VFRMT_2880x288p50_16_9:	return "2880x288 p50 16/9";
	case HDMI_VFRMT_1440x576p50_4_3:	return "1440x576 p50 4/3";
	case HDMI_VFRMT_1440x576p50_16_9:	return "1440x576 p50 16/9";
	case HDMI_VFRMT_1920x1080p50_16_9:	return "1920x1080 p50 16/9";
	case HDMI_VFRMT_1920x1080p24_16_9:	return "1920x1080 p24 16/9";
	case HDMI_VFRMT_1920x1080p25_16_9:	return "1920x1080 p25 16/9";
	case HDMI_VFRMT_1920x1080p30_16_9:	return "1920x1080 p30 16/9";
	case HDMI_VFRMT_2880x480p60_4_3:	return "2880x480 p60 4/3";
	case HDMI_VFRMT_2880x480p60_16_9:	return "2880x480 p60 16/9";
	case HDMI_VFRMT_2880x576p50_4_3:	return "2880x576 p50 4/3";
	case HDMI_VFRMT_2880x576p50_16_9:	return "2880x576 p50 16/9";
	case HDMI_VFRMT_1920x1250i50_16_9:	return "1920x1250 i50 16/9";
	case HDMI_VFRMT_1920x1080i100_16_9:	return "1920x1080 i100 16/9";
	case HDMI_VFRMT_1280x720p100_16_9:	return "1280x720 p100 16/9";
	case HDMI_VFRMT_720x576p100_4_3:	return "720x576 p100 4/3";
	case HDMI_VFRMT_720x576p100_16_9:	return "720x576 p100 16/9";
	case HDMI_VFRMT_1440x576i100_4_3:	return "1440x576 i100 4/3";
	case HDMI_VFRMT_1440x576i100_16_9:	return "1440x576 i100 16/9";
	case HDMI_VFRMT_1920x1080i120_16_9:	return "1920x1080 i120 16/9";
	case HDMI_VFRMT_1280x720p120_16_9:	return "1280x720 p120 16/9";
	case HDMI_VFRMT_720x480p120_4_3:	return "720x480 p120 4/3";
	case HDMI_VFRMT_720x480p120_16_9:	return "720x480 p120 16/9";
	case HDMI_VFRMT_1440x480i120_4_3:	return "1440x480 i120 4/3";
	case HDMI_VFRMT_1440x480i120_16_9:	return "1440x480 i120 16/9";
	case HDMI_VFRMT_720x576p200_4_3:	return "720x576 p200 4/3";
	case HDMI_VFRMT_720x576p200_16_9:	return "720x576 p200 16/9";
	case HDMI_VFRMT_1440x576i200_4_3:	return "1440x576 i200 4/3";
	case HDMI_VFRMT_1440x576i200_16_9:	return "1440x576 i200 16/9";
	case HDMI_VFRMT_720x480p240_4_3:	return "720x480 p240 4/3";
	case HDMI_VFRMT_720x480p240_16_9:	return "720x480 p240 16/9";
	case HDMI_VFRMT_1440x480i240_4_3:	return "1440x480 i240 4/3";
	case HDMI_VFRMT_1440x480i240_16_9:	return "1440x480 i240 16/9";
	case HDMI_VFRMT_1280x720p24_16_9:	return "1280x720 p24 16/9";
	case HDMI_VFRMT_1280x720p25_16_9:	return "1280x720 p25 16/9";
	case HDMI_VFRMT_1280x720p30_16_9:	return "1280x720 p30 16/9";
	case HDMI_VFRMT_1920x1080p120_16_9:	return "1920x1080 p120 16/9";
	case HDMI_VFRMT_1920x1080p100_16_9:	return "1920x1080 p100 16/9";
	case HDMI_VFRMT_3840x2160p30_16_9:	return "3840x2160 p30 16/9";
	case HDMI_VFRMT_3840x2160p25_16_9:	return "3840x2160 p25 16/9";
	case HDMI_VFRMT_3840x2160p24_16_9:	return "3840x2160 p24 16/9";
	case HDMI_VFRMT_4096x2160p24_16_9:	return "4096x2160 p24 16/9";
	case HDMI_VFRMT_2560x1600p60_16_9:	return "2560x1600 p60 16/9";
	case HDMI_VFRMT_1280x1024p60_5_4:	return "1280x1042 p60 5/4";
	default:				return "???";
	}
}
#endif /* __MSM_HDMI_MODES_H__ */<|MERGE_RESOLUTION|>--- conflicted
+++ resolved
@@ -208,11 +208,7 @@
 static inline void MSM_HDMI_MODES_INIT_TIMINGS(
 	struct msm_hdmi_mode_timing_info *lut)
 {
-<<<<<<< HEAD
-	unsigned int i;
-=======
-  uint32_t i;
->>>>>>> 02745821
+	uint32_t i;
 
 	for (i = 0; i < HDMI_VFRMT_MAX; i++) {
 		struct msm_hdmi_mode_timing_info mode = VFRMT_NOT_SUPPORTED(i);
