/*
 *   (Tentative) USB Audio Driver for ALSA
 *
 *   Copyright (c) 2002 by Takashi Iwai <tiwai@suse.de>
 *
 *   Many codes borrowed from audio.c by
 *	    Alan Cox (alan@lxorguk.ukuu.org.uk)
 *	    Thomas Sailer (sailer@ife.ee.ethz.ch)
 *
 *
 *   This program is free software; you can redistribute it and/or modify
 *   it under the terms of the GNU General Public License as published by
 *   the Free Software Foundation; either version 2 of the License, or
 *   (at your option) any later version.
 *
 *   This program is distributed in the hope that it will be useful,
 *   but WITHOUT ANY WARRANTY; without even the implied warranty of
 *   MERCHANTABILITY or FITNESS FOR A PARTICULAR PURPOSE.  See the
 *   GNU General Public License for more details.
 *
 *   You should have received a copy of the GNU General Public License
 *   along with this program; if not, write to the Free Software
 *   Foundation, Inc., 59 Temple Place, Suite 330, Boston, MA  02111-1307 USA
 *
 *
 *  NOTES:
 *
 *   - async unlink should be used for avoiding the sleep inside lock.
 *     2.4.22 usb-uhci seems buggy for async unlinking and results in
 *     oops.  in such a cse, pass async_unlink=0 option.
 *   - the linked URBs would be preferred but not used so far because of
 *     the instability of unlinking.
 *   - type II is not supported properly.  there is no device which supports
 *     this type *correctly*.  SB extigy looks as if it supports, but it's
 *     indeed an AC3 stream packed in SPDIF frames (i.e. no real AC3 stream).
 */


#include <linux/bitops.h>
#include <linux/init.h>
#include <linux/list.h>
#include <linux/slab.h>
#include <linux/string.h>
#include <linux/ctype.h>
#include <linux/usb.h>
#include <linux/moduleparam.h>
#include <linux/mutex.h>
#include <linux/usb/audio.h>
#include <linux/usb/audio-v2.h>
<<<<<<< HEAD
#include <linux/module.h>
=======
#include <linux/switch.h>
>>>>>>> 3f6240f3

#include <sound/control.h>
#include <sound/core.h>
#include <sound/info.h>
#include <sound/pcm.h>
#include <sound/pcm_params.h>
#include <sound/initval.h>

#include "usbaudio.h"
#include "card.h"
#include "midi.h"
#include "mixer.h"
#include "proc.h"
#include "quirks.h"
#include "endpoint.h"
#include "helper.h"
#include "debug.h"
#include "pcm.h"
#include "format.h"
#include "power.h"
#include "stream.h"

MODULE_AUTHOR("Takashi Iwai <tiwai@suse.de>");
MODULE_DESCRIPTION("USB Audio");
MODULE_LICENSE("GPL");
MODULE_SUPPORTED_DEVICE("{{Generic,USB Audio}}");


static int index[SNDRV_CARDS] = SNDRV_DEFAULT_IDX;	/* Index 0-MAX */
static char *id[SNDRV_CARDS] = SNDRV_DEFAULT_STR;	/* ID for this card */
static bool enable[SNDRV_CARDS] = SNDRV_DEFAULT_ENABLE_PNP;/* Enable this card */
/* Vendor/product IDs for this card */
static int vid[SNDRV_CARDS] = { [0 ... (SNDRV_CARDS-1)] = -1 };
static int pid[SNDRV_CARDS] = { [0 ... (SNDRV_CARDS-1)] = -1 };
static int nrpacks = 8;		/* max. number of packets per urb */
static bool async_unlink = 1;
static int device_setup[SNDRV_CARDS]; /* device parameter for this card */
<<<<<<< HEAD
static bool ignore_ctl_error;
=======
static int ignore_ctl_error;
struct switch_dev *usbaudiosdev;
>>>>>>> 3f6240f3

module_param_array(index, int, NULL, 0444);
MODULE_PARM_DESC(index, "Index value for the USB audio adapter.");
module_param_array(id, charp, NULL, 0444);
MODULE_PARM_DESC(id, "ID string for the USB audio adapter.");
module_param_array(enable, bool, NULL, 0444);
MODULE_PARM_DESC(enable, "Enable USB audio adapter.");
module_param_array(vid, int, NULL, 0444);
MODULE_PARM_DESC(vid, "Vendor ID for the USB audio device.");
module_param_array(pid, int, NULL, 0444);
MODULE_PARM_DESC(pid, "Product ID for the USB audio device.");
module_param(nrpacks, int, 0644);
MODULE_PARM_DESC(nrpacks, "Max. number of packets per URB.");
module_param(async_unlink, bool, 0444);
MODULE_PARM_DESC(async_unlink, "Use async unlink mode.");
module_param_array(device_setup, int, NULL, 0444);
MODULE_PARM_DESC(device_setup, "Specific device setup (if needed).");
module_param(ignore_ctl_error, bool, 0444);
MODULE_PARM_DESC(ignore_ctl_error,
		 "Ignore errors from USB controller for mixer interfaces.");

/*
 * we keep the snd_usb_audio_t instances by ourselves for merging
 * the all interfaces on the same card as one sound device.
 */

static DEFINE_MUTEX(register_mutex);
static struct snd_usb_audio *usb_chip[SNDRV_CARDS];
static struct usb_driver usb_audio_driver;

/*
 * disconnect streams
 * called from snd_usb_audio_disconnect()
 */
static void snd_usb_stream_disconnect(struct list_head *head)
{
	int idx;
	struct snd_usb_stream *as;
	struct snd_usb_substream *subs;

	as = list_entry(head, struct snd_usb_stream, list);
	for (idx = 0; idx < 2; idx++) {
		subs = &as->substream[idx];
		if (!subs->num_formats)
			continue;
		snd_usb_release_substream_urbs(subs, 1);
		subs->interface = -1;
	}
}

static int snd_usb_create_stream(struct snd_usb_audio *chip, int ctrlif, int interface)
{
	struct usb_device *dev = chip->dev;
	struct usb_host_interface *alts;
	struct usb_interface_descriptor *altsd;
	struct usb_interface *iface = usb_ifnum_to_if(dev, interface);

	if (!iface) {
		snd_printk(KERN_ERR "%d:%u:%d : does not exist\n",
			   dev->devnum, ctrlif, interface);
		return -EINVAL;
	}

	if (usb_interface_claimed(iface)) {
		snd_printdd(KERN_INFO "%d:%d:%d: skipping, already claimed\n",
						dev->devnum, ctrlif, interface);
		return -EINVAL;
	}

	alts = &iface->altsetting[0];
	altsd = get_iface_desc(alts);
	if ((altsd->bInterfaceClass == USB_CLASS_AUDIO ||
	     altsd->bInterfaceClass == USB_CLASS_VENDOR_SPEC) &&
	    altsd->bInterfaceSubClass == USB_SUBCLASS_MIDISTREAMING) {
		int err = snd_usbmidi_create(chip->card, iface,
					     &chip->midi_list, NULL);
		if (err < 0) {
			snd_printk(KERN_ERR "%d:%u:%d: cannot create sequencer device\n",
						dev->devnum, ctrlif, interface);
			return -EINVAL;
		}
		usb_driver_claim_interface(&usb_audio_driver, iface, (void *)-1L);

		return 0;
	}

	if ((altsd->bInterfaceClass != USB_CLASS_AUDIO &&
	     altsd->bInterfaceClass != USB_CLASS_VENDOR_SPEC) ||
	    altsd->bInterfaceSubClass != USB_SUBCLASS_AUDIOSTREAMING) {
		snd_printdd(KERN_ERR "%d:%u:%d: skipping non-supported interface %d\n",
					dev->devnum, ctrlif, interface, altsd->bInterfaceClass);
		/* skip non-supported classes */
		return -EINVAL;
	}

	if (snd_usb_get_speed(dev) == USB_SPEED_LOW) {
		snd_printk(KERN_ERR "low speed audio streaming not supported\n");
		return -EINVAL;
	}

	if (! snd_usb_parse_audio_interface(chip, interface)) {
		usb_set_interface(dev, interface, 0); /* reset the current interface */
		usb_driver_claim_interface(&usb_audio_driver, iface, (void *)-1L);
		return -EINVAL;
	}

	return 0;
}

/*
 * parse audio control descriptor and create pcm/midi streams
 */
static int snd_usb_create_streams(struct snd_usb_audio *chip, int ctrlif)
{
	struct usb_device *dev = chip->dev;
	struct usb_host_interface *host_iface;
	struct usb_interface_descriptor *altsd;
	void *control_header;
	int i, protocol;

	/* find audiocontrol interface */
	host_iface = &usb_ifnum_to_if(dev, ctrlif)->altsetting[0];
	control_header = snd_usb_find_csint_desc(host_iface->extra,
						 host_iface->extralen,
						 NULL, UAC_HEADER);
	altsd = get_iface_desc(host_iface);
	protocol = altsd->bInterfaceProtocol;

	if (!control_header) {
		snd_printk(KERN_ERR "cannot find UAC_HEADER\n");
		return -EINVAL;
	}

	switch (protocol) {
	default:
		snd_printdd(KERN_WARNING "unknown interface protocol %#02x, assuming v1\n",
			    protocol);
		/* fall through */

	case UAC_VERSION_1: {
		struct uac1_ac_header_descriptor *h1 = control_header;

		if (!h1->bInCollection) {
			snd_printk(KERN_INFO "skipping empty audio interface (v1)\n");
			return -EINVAL;
		}

		if (h1->bLength < sizeof(*h1) + h1->bInCollection) {
			snd_printk(KERN_ERR "invalid UAC_HEADER (v1)\n");
			return -EINVAL;
		}

		for (i = 0; i < h1->bInCollection; i++)
			snd_usb_create_stream(chip, ctrlif, h1->baInterfaceNr[i]);

		break;
	}

	case UAC_VERSION_2: {
		struct usb_interface_assoc_descriptor *assoc =
			usb_ifnum_to_if(dev, ctrlif)->intf_assoc;

		if (!assoc) {
			snd_printk(KERN_ERR "Audio class v2 interfaces need an interface association\n");
			return -EINVAL;
		}

		for (i = 0; i < assoc->bInterfaceCount; i++) {
			int intf = assoc->bFirstInterface + i;

			if (intf != ctrlif)
				snd_usb_create_stream(chip, ctrlif, intf);
		}

		break;
	}
	}

	return 0;
}

/*
 * free the chip instance
 *
 * here we have to do not much, since pcm and controls are already freed
 *
 */

static int snd_usb_audio_free(struct snd_usb_audio *chip)
{
	kfree(chip);
	return 0;
}

static int snd_usb_audio_dev_free(struct snd_device *device)
{
	struct snd_usb_audio *chip = device->device_data;
	return snd_usb_audio_free(chip);
}

static void remove_trailing_spaces(char *str)
{
	char *p;

	if (!*str)
		return;
	for (p = str + strlen(str) - 1; p >= str && isspace(*p); p--)
		*p = 0;
}

/*
 * create a chip instance and set its names.
 */
static int snd_usb_audio_create(struct usb_device *dev, int idx,
				const struct snd_usb_audio_quirk *quirk,
				struct snd_usb_audio **rchip)
{
	struct snd_card *card;
	struct snd_usb_audio *chip;
	int err, len;
	char component[14];
	static struct snd_device_ops ops = {
		.dev_free =	snd_usb_audio_dev_free,
	};

	*rchip = NULL;

	switch (snd_usb_get_speed(dev)) {
	case USB_SPEED_LOW:
	case USB_SPEED_FULL:
	case USB_SPEED_HIGH:
	case USB_SPEED_SUPER:
		break;
	default:
		snd_printk(KERN_ERR "unknown device speed %d\n", snd_usb_get_speed(dev));
		return -ENXIO;
	}

	err = snd_card_create(index[idx], id[idx], THIS_MODULE, 0, &card);
	if (err < 0) {
		snd_printk(KERN_ERR "cannot create card instance %d\n", idx);
		return err;
	}

	chip = kzalloc(sizeof(*chip), GFP_KERNEL);
	if (! chip) {
		snd_card_free(card);
		return -ENOMEM;
	}

	mutex_init(&chip->shutdown_mutex);
	chip->index = idx;
	chip->dev = dev;
	chip->card = card;
	chip->setup = device_setup[idx];
	chip->nrpacks = nrpacks;
	chip->async_unlink = async_unlink;
	chip->probing = 1;

	chip->usb_id = USB_ID(le16_to_cpu(dev->descriptor.idVendor),
			      le16_to_cpu(dev->descriptor.idProduct));
	INIT_LIST_HEAD(&chip->pcm_list);
	INIT_LIST_HEAD(&chip->midi_list);
	INIT_LIST_HEAD(&chip->mixer_list);

	if ((err = snd_device_new(card, SNDRV_DEV_LOWLEVEL, chip, &ops)) < 0) {
		snd_usb_audio_free(chip);
		snd_card_free(card);
		return err;
	}

	strcpy(card->driver, "USB-Audio");
	sprintf(component, "USB%04x:%04x",
		USB_ID_VENDOR(chip->usb_id), USB_ID_PRODUCT(chip->usb_id));
	snd_component_add(card, component);

	/* retrieve the device string as shortname */
	if (quirk && quirk->product_name && *quirk->product_name) {
		strlcpy(card->shortname, quirk->product_name, sizeof(card->shortname));
	} else {
		if (!dev->descriptor.iProduct ||
		    usb_string(dev, dev->descriptor.iProduct,
		    card->shortname, sizeof(card->shortname)) <= 0) {
			/* no name available from anywhere, so use ID */
			sprintf(card->shortname, "USB Device %#04x:%#04x",
				USB_ID_VENDOR(chip->usb_id),
				USB_ID_PRODUCT(chip->usb_id));
		}
	}
	remove_trailing_spaces(card->shortname);

	/* retrieve the vendor and device strings as longname */
	if (quirk && quirk->vendor_name && *quirk->vendor_name) {
		len = strlcpy(card->longname, quirk->vendor_name, sizeof(card->longname));
	} else {
		if (dev->descriptor.iManufacturer)
			len = usb_string(dev, dev->descriptor.iManufacturer,
					 card->longname, sizeof(card->longname));
		else
			len = 0;
		/* we don't really care if there isn't any vendor string */
	}
	if (len > 0) {
		remove_trailing_spaces(card->longname);
		if (*card->longname)
			strlcat(card->longname, " ", sizeof(card->longname));
	}

	strlcat(card->longname, card->shortname, sizeof(card->longname));

	len = strlcat(card->longname, " at ", sizeof(card->longname));

	if (len < sizeof(card->longname))
		usb_make_path(dev, card->longname + len, sizeof(card->longname) - len);

	switch (snd_usb_get_speed(dev)) {
	case USB_SPEED_LOW:
		strlcat(card->longname, ", low speed", sizeof(card->longname));
		break;
	case USB_SPEED_FULL:
		strlcat(card->longname, ", full speed", sizeof(card->longname));
		break;
	case USB_SPEED_HIGH:
		strlcat(card->longname, ", high speed", sizeof(card->longname));
		break;
	case USB_SPEED_SUPER:
		strlcat(card->longname, ", super speed", sizeof(card->longname));
		break;
	default:
		break;
	}

	snd_usb_audio_create_proc(chip);
	switch_set_state(usbaudiosdev, 1);

	*rchip = chip;
	return 0;
}

/*
 * probe the active usb device
 *
 * note that this can be called multiple times per a device, when it
 * includes multiple audio control interfaces.
 *
 * thus we check the usb device pointer and creates the card instance
 * only at the first time.  the successive calls of this function will
 * append the pcm interface to the corresponding card.
 */
static struct snd_usb_audio *
snd_usb_audio_probe(struct usb_device *dev,
		    struct usb_interface *intf,
		    const struct usb_device_id *usb_id)
{
	const struct snd_usb_audio_quirk *quirk = (const struct snd_usb_audio_quirk *)usb_id->driver_info;
	int i, err;
	struct snd_usb_audio *chip;
	struct usb_host_interface *alts;
	int ifnum;
	u32 id;

	alts = &intf->altsetting[0];
	ifnum = get_iface_desc(alts)->bInterfaceNumber;
	id = USB_ID(le16_to_cpu(dev->descriptor.idVendor),
		    le16_to_cpu(dev->descriptor.idProduct));
	if (quirk && quirk->ifnum >= 0 && ifnum != quirk->ifnum)
		goto __err_val;

	if (snd_usb_apply_boot_quirk(dev, intf, quirk) < 0)
		goto __err_val;

	/*
	 * found a config.  now register to ALSA
	 */

	/* check whether it's already registered */
	chip = NULL;
	mutex_lock(&register_mutex);
	for (i = 0; i < SNDRV_CARDS; i++) {
		if (usb_chip[i] && usb_chip[i]->dev == dev) {
			if (usb_chip[i]->shutdown) {
				snd_printk(KERN_ERR "USB device is in the shutdown state, cannot create a card instance\n");
				goto __error;
			}
			chip = usb_chip[i];
			chip->probing = 1;
			break;
		}
	}
	if (! chip) {
		/* it's a fresh one.
		 * now look for an empty slot and create a new card instance
		 */
		for (i = 0; i < SNDRV_CARDS; i++)
			if (enable[i] && ! usb_chip[i] &&
			    (vid[i] == -1 || vid[i] == USB_ID_VENDOR(id)) &&
			    (pid[i] == -1 || pid[i] == USB_ID_PRODUCT(id))) {
				if (snd_usb_audio_create(dev, i, quirk, &chip) < 0) {
					goto __error;
				}
				snd_card_set_dev(chip->card, &intf->dev);
				chip->pm_intf = intf;
				break;
			}
		if (!chip) {
			printk(KERN_ERR "no available usb audio device\n");
			goto __error;
		}
	}

	/*
	 * For devices with more than one control interface, we assume the
	 * first contains the audio controls. We might need a more specific
	 * check here in the future.
	 */
	if (!chip->ctrl_intf)
		chip->ctrl_intf = alts;

	chip->txfr_quirk = 0;
	err = 1; /* continue */
	if (quirk && quirk->ifnum != QUIRK_NO_INTERFACE) {
		/* need some special handlings */
		if ((err = snd_usb_create_quirk(chip, intf, &usb_audio_driver, quirk)) < 0)
			goto __error;
	}

	if (err > 0) {
		/* create normal USB audio interfaces */
		if (snd_usb_create_streams(chip, ifnum) < 0 ||
		    snd_usb_create_mixer(chip, ifnum, ignore_ctl_error) < 0) {
			goto __error;
		}
	}

	/* we are allowed to call snd_card_register() many times */
	if (snd_card_register(chip->card) < 0) {
		goto __error;
	}

	usb_chip[chip->index] = chip;
	chip->num_interfaces++;
	chip->probing = 0;
	mutex_unlock(&register_mutex);
	return chip;

 __error:
	if (chip) {
		if (!chip->num_interfaces)
			snd_card_free(chip->card);
		chip->probing = 0;
	}
	mutex_unlock(&register_mutex);
 __err_val:
	return NULL;
}

/*
 * we need to take care of counter, since disconnection can be called also
 * many times as well as usb_audio_probe().
 */
static void snd_usb_audio_disconnect(struct usb_device *dev,
				     struct snd_usb_audio *chip)
{
	struct snd_card *card;
	struct list_head *p;

	if (chip == (void *)-1L)
		return;

	card = chip->card;
	mutex_lock(&register_mutex);
	mutex_lock(&chip->shutdown_mutex);
	chip->shutdown = 1;
	chip->num_interfaces--;
	if (chip->num_interfaces <= 0) {
		snd_card_disconnect(card);
		/* release the pcm resources */
		list_for_each(p, &chip->pcm_list) {
			snd_usb_stream_disconnect(p);
		}
		/* release the midi resources */
		list_for_each(p, &chip->midi_list) {
			snd_usbmidi_disconnect(p);
		}
		/* release mixer resources */
		list_for_each(p, &chip->mixer_list) {
			snd_usb_mixer_disconnect(p);
		}
		usb_chip[chip->index] = NULL;
		mutex_unlock(&chip->shutdown_mutex);
		mutex_unlock(&register_mutex);
		snd_card_free_when_closed(card);
	} else {
		mutex_unlock(&chip->shutdown_mutex);
		mutex_unlock(&register_mutex);
	}
	switch_set_state(usbaudiosdev, 0);
}

/*
 * new 2.5 USB kernel API
 */
static int usb_audio_probe(struct usb_interface *intf,
			   const struct usb_device_id *id)
{
	struct snd_usb_audio *chip;
	chip = snd_usb_audio_probe(interface_to_usbdev(intf), intf, id);
	if (chip) {
		usb_set_intfdata(intf, chip);
		return 0;
	} else
		return -EIO;
}

static void usb_audio_disconnect(struct usb_interface *intf)
{
	snd_usb_audio_disconnect(interface_to_usbdev(intf),
				 usb_get_intfdata(intf));
}

#ifdef CONFIG_PM

int snd_usb_autoresume(struct snd_usb_audio *chip)
{
	int err = -ENODEV;

	if (!chip->shutdown && !chip->probing)
		err = usb_autopm_get_interface(chip->pm_intf);

	return err;
}

void snd_usb_autosuspend(struct snd_usb_audio *chip)
{
	if (!chip->shutdown && !chip->probing)
		usb_autopm_put_interface(chip->pm_intf);
}

static int usb_audio_suspend(struct usb_interface *intf, pm_message_t message)
{
	struct snd_usb_audio *chip = usb_get_intfdata(intf);
	struct list_head *p;
	struct snd_usb_stream *as;
	struct usb_mixer_interface *mixer;

	if (chip == (void *)-1L)
		return 0;

	if (!PMSG_IS_AUTO(message)) {
		snd_power_change_state(chip->card, SNDRV_CTL_POWER_D3hot);
		if (!chip->num_suspended_intf++) {
			list_for_each(p, &chip->pcm_list) {
				as = list_entry(p, struct snd_usb_stream, list);
				snd_pcm_suspend_all(as->pcm);
			}
 		}
	} else {
		/*
		 * otherwise we keep the rest of the system in the dark
		 * to keep this transparent
		 */
		if (!chip->num_suspended_intf++)
			chip->autosuspended = 1;
	}

	list_for_each_entry(mixer, &chip->mixer_list, list)
		snd_usb_mixer_inactivate(mixer);

	return 0;
}

static int usb_audio_resume(struct usb_interface *intf)
{
	struct snd_usb_audio *chip = usb_get_intfdata(intf);
	struct usb_mixer_interface *mixer;
	int err = 0;

	if (chip == (void *)-1L)
		return 0;
	if (--chip->num_suspended_intf)
		return 0;
	/*
	 * ALSA leaves material resumption to user space
	 * we just notify and restart the mixers
	 */
	list_for_each_entry(mixer, &chip->mixer_list, list) {
		err = snd_usb_mixer_activate(mixer);
		if (err < 0)
			goto err_out;
	}

	if (!chip->autosuspended)
		snd_power_change_state(chip->card, SNDRV_CTL_POWER_D0);
	chip->autosuspended = 0;

err_out:
	return err;
}
#else
#define usb_audio_suspend	NULL
#define usb_audio_resume	NULL
#endif		/* CONFIG_PM */

static struct usb_device_id usb_audio_ids [] = {
#include "quirks-table.h"
    { .match_flags = (USB_DEVICE_ID_MATCH_INT_CLASS | USB_DEVICE_ID_MATCH_INT_SUBCLASS),
      .bInterfaceClass = USB_CLASS_AUDIO,
      .bInterfaceSubClass = USB_SUBCLASS_AUDIOCONTROL },
    { }						/* Terminating entry */
};

MODULE_DEVICE_TABLE (usb, usb_audio_ids);

/*
 * entry point for linux usb interface
 */

static struct usb_driver usb_audio_driver = {
	.name =		"snd-usb-audio",
	.probe =	usb_audio_probe,
	.disconnect =	usb_audio_disconnect,
	.suspend =	usb_audio_suspend,
	.resume =	usb_audio_resume,
	.id_table =	usb_audio_ids,
	.supports_autosuspend = 1,
};

static int __init snd_usb_audio_init(void)
{
	int err;
	if (nrpacks < 1 || nrpacks > MAX_PACKS) {
		printk(KERN_WARNING "invalid nrpacks value.\n");
		return -EINVAL;
	}

	usbaudiosdev = kzalloc(sizeof(usbaudiosdev), GFP_KERNEL);
	usbaudiosdev->name = "usb_audio";

	err = switch_dev_register(usbaudiosdev);
	if (err)
		pr_err("Usb-audio switch registration failed\n");
	else
		pr_debug("usb hs_detected\n");
	return usb_register(&usb_audio_driver);
}

static void __exit snd_usb_audio_cleanup(void)
{
	usb_deregister(&usb_audio_driver);
	kfree(usbaudiosdev);
}

module_init(snd_usb_audio_init);
module_exit(snd_usb_audio_cleanup);<|MERGE_RESOLUTION|>--- conflicted
+++ resolved
@@ -47,11 +47,8 @@
 #include <linux/mutex.h>
 #include <linux/usb/audio.h>
 #include <linux/usb/audio-v2.h>
-<<<<<<< HEAD
 #include <linux/module.h>
-=======
 #include <linux/switch.h>
->>>>>>> 3f6240f3
 
 #include <sound/control.h>
 #include <sound/core.h>
@@ -89,12 +86,8 @@
 static int nrpacks = 8;		/* max. number of packets per urb */
 static bool async_unlink = 1;
 static int device_setup[SNDRV_CARDS]; /* device parameter for this card */
-<<<<<<< HEAD
 static bool ignore_ctl_error;
-=======
-static int ignore_ctl_error;
 struct switch_dev *usbaudiosdev;
->>>>>>> 3f6240f3
 
 module_param_array(index, int, NULL, 0444);
 MODULE_PARM_DESC(index, "Index value for the USB audio adapter.");
