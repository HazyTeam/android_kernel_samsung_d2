/*
   BlueZ - Bluetooth protocol stack for Linux
   Copyright (C) 2010  Nokia Corporation
   Copyright (c) 2011-2012 The Linux Foundation.  All rights reserved.

   This program is free software; you can redistribute it and/or modify
   it under the terms of the GNU General Public License version 2 as
   published by the Free Software Foundation;

   THE SOFTWARE IS PROVIDED "AS IS", WITHOUT WARRANTY OF ANY KIND, EXPRESS
   OR IMPLIED, INCLUDING BUT NOT LIMITED TO THE WARRANTIES OF MERCHANTABILITY,
   FITNESS FOR A PARTICULAR PURPOSE AND NONINFRINGEMENT OF THIRD PARTY RIGHTS.
   IN NO EVENT SHALL THE COPYRIGHT HOLDER(S) AND AUTHOR(S) BE LIABLE FOR ANY
   CLAIM, OR ANY SPECIAL INDIRECT OR CONSEQUENTIAL DAMAGES, OR ANY DAMAGES
   WHATSOEVER RESULTING FROM LOSS OF USE, DATA OR PROFITS, WHETHER IN AN
   ACTION OF CONTRACT, NEGLIGENCE OR OTHER TORTIOUS ACTION, ARISING OUT OF
   OR IN CONNECTION WITH THE USE OR PERFORMANCE OF THIS SOFTWARE.

   ALL LIABILITY, INCLUDING LIABILITY FOR INFRINGEMENT OF ANY PATENTS,
   COPYRIGHTS, TRADEMARKS OR OTHER RIGHTS, RELATING TO USE OF THIS
   SOFTWARE IS DISCLAIMED.
*/

/* Bluetooth HCI Management interface */

#include <linux/uaccess.h>
#include <linux/interrupt.h>
#include <linux/module.h>
#include <asm/unaligned.h>

#include <net/bluetooth/bluetooth.h>
#include <net/bluetooth/hci_core.h>
#include <net/bluetooth/l2cap.h>
#include <net/bluetooth/mgmt.h>
#include <net/bluetooth/smp.h>

#define MGMT_VERSION	0
#define MGMT_REVISION	1

#define SCAN_IDLE	0x00
#define SCAN_LE		0x01
#define SCAN_BR		0x02

struct pending_cmd {
	struct list_head list;
	__u16 opcode;
	int index;
	void *param;
	struct sock *sk;
	void *user_data;
};

struct mgmt_pending_free_work {
	struct work_struct work;
	struct sock *sk;
};

LIST_HEAD(cmd_list);

static int cmd_status(struct sock *sk, u16 index, u16 cmd, u8 status)
{
	struct sk_buff *skb;
	struct mgmt_hdr *hdr;
	struct mgmt_ev_cmd_status *ev;

	BT_DBG("sock %p, index %u, cmd %u, status %u", sk, index, cmd, status);

	skb = alloc_skb(sizeof(*hdr) + sizeof(*ev), GFP_ATOMIC);
	if (!skb)
		return -ENOMEM;

	hdr = (void *) skb_put(skb, sizeof(*hdr));

	hdr->opcode = cpu_to_le16(MGMT_EV_CMD_STATUS);
	hdr->index = cpu_to_le16(index);
	hdr->len = cpu_to_le16(sizeof(*ev));

	ev = (void *) skb_put(skb, sizeof(*ev));
	ev->status = status;
	put_unaligned_le16(cmd, &ev->opcode);

	if (sock_queue_rcv_skb(sk, skb) < 0)
		kfree_skb(skb);

	return 0;
}

static int cmd_complete(struct sock *sk, u16 index, u16 cmd, void *rp,
								size_t rp_len)
{
	struct sk_buff *skb;
	struct mgmt_hdr *hdr;
	struct mgmt_ev_cmd_complete *ev;

	BT_DBG("sock %p", sk);

	skb = alloc_skb(sizeof(*hdr) + sizeof(*ev) + rp_len, GFP_ATOMIC);
	if (!skb)
		return -ENOMEM;

	hdr = (void *) skb_put(skb, sizeof(*hdr));

	hdr->opcode = cpu_to_le16(MGMT_EV_CMD_COMPLETE);
	hdr->index = cpu_to_le16(index);
	hdr->len = cpu_to_le16(sizeof(*ev) + rp_len);

	ev = (void *) skb_put(skb, sizeof(*ev) + rp_len);
	put_unaligned_le16(cmd, &ev->opcode);

	if (rp)
		memcpy(ev->data, rp, rp_len);

	if (sock_queue_rcv_skb(sk, skb) < 0)
		kfree_skb(skb);

	return 0;
}

static int read_version(struct sock *sk)
{
	struct mgmt_rp_read_version rp;

	BT_DBG("sock %p", sk);

	rp.version = MGMT_VERSION;
	put_unaligned_le16(MGMT_REVISION, &rp.revision);

	return cmd_complete(sk, MGMT_INDEX_NONE, MGMT_OP_READ_VERSION, &rp,
								sizeof(rp));
}

static int read_index_list(struct sock *sk)
{
	struct mgmt_rp_read_index_list *rp;
	struct list_head *p;
	size_t rp_len;
	u16 count;
	int i, err;

	BT_DBG("sock %p", sk);

	read_lock(&hci_dev_list_lock);

	count = 0;
	list_for_each(p, &hci_dev_list) {
		struct hci_dev *d = list_entry(p, struct hci_dev, list);
		if (d->dev_type != HCI_BREDR)
			continue;
		count++;
	}

	rp_len = sizeof(*rp) + (2 * count);
	rp = kmalloc(rp_len, GFP_ATOMIC);
	if (!rp) {
		read_unlock(&hci_dev_list_lock);
		return -ENOMEM;
	}

	put_unaligned_le16(0, &rp->num_controllers);

	i = 0;
	list_for_each(p, &hci_dev_list) {
		struct hci_dev *d = list_entry(p, struct hci_dev, list);

		hci_del_off_timer(d);

		if (d->dev_type != HCI_BREDR)
			continue;

		set_bit(HCI_MGMT, &d->flags);

		if (test_bit(HCI_SETUP, &d->flags))
			continue;

		put_unaligned_le16(d->id, &rp->index[i++]);
		put_unaligned_le16((u16)i, &rp->num_controllers);
		BT_DBG("Added hci%u", d->id);
	}

	read_unlock(&hci_dev_list_lock);

	err = cmd_complete(sk, MGMT_INDEX_NONE, MGMT_OP_READ_INDEX_LIST, rp,
									rp_len);

	kfree(rp);

	return err;
}

static int read_controller_info(struct sock *sk, u16 index)
{
	struct mgmt_rp_read_info rp;
	struct hci_dev *hdev;

	BT_DBG("sock %p hci%u", sk, index);

	hdev = hci_dev_get(index);
	if (!hdev)
		return cmd_status(sk, index, MGMT_OP_READ_INFO, ENODEV);

	hci_del_off_timer(hdev);

	hci_dev_lock_bh(hdev);

	set_bit(HCI_MGMT, &hdev->flags);

	memset(&rp, 0, sizeof(rp));

	rp.type = hdev->dev_type;

	rp.powered = test_bit(HCI_UP, &hdev->flags);
	rp.connectable = test_bit(HCI_PSCAN, &hdev->flags);
	rp.discoverable = test_bit(HCI_ISCAN, &hdev->flags);
	rp.pairable = test_bit(HCI_PSCAN, &hdev->flags);

	if (test_bit(HCI_AUTH, &hdev->flags))
		rp.sec_mode = 3;
	else if (hdev->ssp_mode > 0)
		rp.sec_mode = 4;
	else
		rp.sec_mode = 2;

	bacpy(&rp.bdaddr, &hdev->bdaddr);
	memcpy(rp.features, hdev->features, 8);
	memcpy(rp.dev_class, hdev->dev_class, 3);
	put_unaligned_le16(hdev->manufacturer, &rp.manufacturer);
	rp.hci_ver = hdev->hci_ver;
	put_unaligned_le16(hdev->hci_rev, &rp.hci_rev);

	memcpy(rp.name, hdev->dev_name, sizeof(hdev->dev_name));

	rp.le_white_list_size = hdev->le_white_list_size;

	hci_dev_unlock_bh(hdev);
	hci_dev_put(hdev);

	return cmd_complete(sk, index, MGMT_OP_READ_INFO, &rp, sizeof(rp));
}

static void mgmt_pending_free_worker(struct work_struct *work)
{
	struct mgmt_pending_free_work *free_work =
		container_of(work, struct mgmt_pending_free_work, work);

	BT_DBG("sk %p", free_work->sk);

	sock_put(free_work->sk);
	kfree(free_work);
}

static void mgmt_pending_free(struct pending_cmd *cmd)
{
	struct mgmt_pending_free_work *free_work;
	struct sock *sk = cmd->sk;

	BT_DBG("opcode %d, sk %p", cmd->opcode, sk);

	kfree(cmd->param);
	kfree(cmd);

	free_work = kzalloc(sizeof(*free_work), GFP_ATOMIC);
	if (free_work) {
		INIT_WORK(&free_work->work, mgmt_pending_free_worker);
		free_work->sk = sk;

		if (!schedule_work(&free_work->work))
			kfree(free_work);
	}
}

static struct pending_cmd *mgmt_pending_add(struct sock *sk, u16 opcode,
						u16 index, void *data, u16 len)
{
	struct pending_cmd *cmd;

	BT_DBG("%d", opcode);

	cmd = kmalloc(sizeof(*cmd), GFP_ATOMIC);
	if (!cmd)
		return NULL;

	cmd->opcode = opcode;
	cmd->index = index;

	cmd->param = kmalloc(len, GFP_ATOMIC);
	if (!cmd->param) {
		kfree(cmd);
		return NULL;
	}

	if (data)
		memcpy(cmd->param, data, len);

	cmd->sk = sk;
	sock_hold(sk);

	list_add(&cmd->list, &cmd_list);

	return cmd;
}

static void mgmt_pending_foreach(u16 opcode, int index,
				void (*cb)(struct pending_cmd *cmd, void *data),
				void *data)
{
	struct list_head *p, *n;

	BT_DBG(" %d", opcode);

	list_for_each_safe(p, n, &cmd_list) {
		struct pending_cmd *cmd;

		cmd = list_entry(p, struct pending_cmd, list);

		if (opcode > 0 && cmd->opcode != opcode)
			continue;

		if (index >= 0 && cmd->index != index)
			continue;

		cb(cmd, data);
	}
}

static struct pending_cmd *mgmt_pending_find(u16 opcode, int index)
{
	struct list_head *p;

	BT_DBG(" %d", opcode);

	list_for_each(p, &cmd_list) {
		struct pending_cmd *cmd;

		cmd = list_entry(p, struct pending_cmd, list);

		if (cmd->opcode != opcode)
			continue;

		if (index >= 0 && cmd->index != index)
			continue;

		return cmd;
	}

	return NULL;
}

static void mgmt_pending_remove(struct pending_cmd *cmd)
{
	BT_DBG(" %d", cmd->opcode);

	list_del(&cmd->list);
	mgmt_pending_free(cmd);
}

static int set_powered(struct sock *sk, u16 index, unsigned char *data, u16 len)
{
	struct mgmt_mode *cp;
	struct hci_dev *hdev;
	struct pending_cmd *cmd;
	int err, up;

	cp = (void *) data;

	BT_DBG("request for hci%u", index);

	if (len != sizeof(*cp))
		return cmd_status(sk, index, MGMT_OP_SET_POWERED, EINVAL);

	hdev = hci_dev_get(index);
	if (!hdev)
		return cmd_status(sk, index, MGMT_OP_SET_POWERED, ENODEV);

	hci_dev_lock_bh(hdev);

	up = test_bit(HCI_UP, &hdev->flags);
	if ((cp->val && up) || (!cp->val && !up)) {
		err = cmd_status(sk, index, MGMT_OP_SET_POWERED, EALREADY);
		goto failed;
	}

	if (mgmt_pending_find(MGMT_OP_SET_POWERED, index)) {
		err = cmd_status(sk, index, MGMT_OP_SET_POWERED, EBUSY);
		goto failed;
	}

	cmd = mgmt_pending_add(sk, MGMT_OP_SET_POWERED, index, data, len);
	if (!cmd) {
		err = -ENOMEM;
		goto failed;
	}

	hci_dev_unlock_bh(hdev);

	if (cp->val)
		queue_work(hdev->workqueue, &hdev->power_on);
	else
		queue_work(hdev->workqueue, &hdev->power_off);

	err = 0;
	hci_dev_put(hdev);

	return err;

failed:
	hci_dev_unlock_bh(hdev);
	hci_dev_put(hdev);
	return err;
}

static u8 get_service_classes(struct hci_dev *hdev)
{
	struct list_head *p;
	u8 val = 0;

	list_for_each(p, &hdev->uuids) {
		struct bt_uuid *uuid = list_entry(p, struct bt_uuid, list);

		val |= uuid->svc_hint;
	}

	return val;
}

static int update_class(struct hci_dev *hdev)
{
	u8 cod[3];
	int err = 0;

	BT_DBG("%s", hdev->name);

	if (test_bit(HCI_SERVICE_CACHE, &hdev->flags))
		return 0;

	cod[0] = hdev->minor_class;
	cod[1] = hdev->major_class;
	cod[2] = get_service_classes(hdev);

	if (memcmp(cod, hdev->dev_class, 3) == 0)
		return 0;

	err =  hci_send_cmd(hdev, HCI_OP_WRITE_CLASS_OF_DEV, sizeof(cod), cod);

	if (err == 0)
		memcpy(hdev->dev_class, cod, 3);

	return err;
}

static int set_limited_discoverable(struct sock *sk, u16 index,
						unsigned char *data, u16 len)
{
	struct mgmt_mode *cp;
	struct hci_dev *hdev;
	struct pending_cmd *cmd;
	struct hci_cp_write_current_iac_lap dcp;
	int update_cod;
	int err = 0;
	/* General Inquiry LAP: 0x9E8B33, Limited Inquiry LAP: 0x9E8B00 */
	u8 lap[] = { 0x33, 0x8b, 0x9e, 0x00, 0x8b, 0x9e };

	cp = (void *) data;

	BT_DBG("hci%u discoverable: %d", index, cp->val);

	if (!cp || len != sizeof(*cp))
		return cmd_status(sk, index, MGMT_OP_SET_LIMIT_DISCOVERABLE,
									EINVAL);

	hdev = hci_dev_get(index);
	if (!hdev)
		return cmd_status(sk, index, MGMT_OP_SET_LIMIT_DISCOVERABLE,
									ENODEV);

	hci_dev_lock_bh(hdev);

	if (!test_bit(HCI_UP, &hdev->flags)) {
		err = cmd_status(sk, index, MGMT_OP_SET_LIMIT_DISCOVERABLE,
								ENETDOWN);
		goto failed;
	}

	if (mgmt_pending_find(MGMT_OP_SET_LIMIT_DISCOVERABLE, index)) {
		err = cmd_status(sk, index, MGMT_OP_SET_LIMIT_DISCOVERABLE,
									EBUSY);
		goto failed;
	}

	if (cp->val == test_bit(HCI_ISCAN, &hdev->flags) &&
					test_bit(HCI_PSCAN, &hdev->flags)) {
		err = cmd_status(sk, index, MGMT_OP_SET_LIMIT_DISCOVERABLE,
								EALREADY);
		goto failed;
	}

	cmd = mgmt_pending_add(sk, MGMT_OP_SET_LIMIT_DISCOVERABLE, index, data,
									len);
	if (!cmd) {
		err = -ENOMEM;
		goto failed;
	}

	memset(&dcp, 0, sizeof(dcp));
	dcp.num_current_iac = cp->val ? 2 : 1;
	memcpy(&dcp.lap, lap, dcp.num_current_iac * 3);
	update_cod = 1;

	if (cp->val) {
		if (hdev->major_class & MGMT_MAJOR_CLASS_LIMITED)
			update_cod = 0;
		hdev->major_class |= MGMT_MAJOR_CLASS_LIMITED;
	} else {
		if (!(hdev->major_class & MGMT_MAJOR_CLASS_LIMITED))
			update_cod = 0;
		hdev->major_class &= ~MGMT_MAJOR_CLASS_LIMITED;
	}

	if (update_cod)
		err = update_class(hdev);

	if (err >= 0)
		err = hci_send_cmd(hdev, HCI_OP_WRITE_CURRENT_IAC_LAP,
							sizeof(dcp), &dcp);

	if (err < 0)
		mgmt_pending_remove(cmd);

failed:
	hci_dev_unlock_bh(hdev);
	hci_dev_put(hdev);

	return err;
}

static int set_discoverable(struct sock *sk, u16 index, unsigned char *data,
									u16 len)
{
	struct mgmt_mode *cp;
	struct hci_dev *hdev;
	struct pending_cmd *cmd;
	u8 scan;
	int err;

	cp = (void *) data;

	BT_DBG("request for hci%u", index);

	if (len != sizeof(*cp))
		return cmd_status(sk, index, MGMT_OP_SET_DISCOVERABLE, EINVAL);

	hdev = hci_dev_get(index);
	if (!hdev)
		return cmd_status(sk, index, MGMT_OP_SET_DISCOVERABLE, ENODEV);

	hci_dev_lock_bh(hdev);

	if (!test_bit(HCI_UP, &hdev->flags)) {
		err = cmd_status(sk, index, MGMT_OP_SET_DISCOVERABLE, ENETDOWN);
		goto failed;
	}

	if (mgmt_pending_find(MGMT_OP_SET_DISCOVERABLE, index) ||
			mgmt_pending_find(MGMT_OP_SET_CONNECTABLE, index)) {
		err = cmd_status(sk, index, MGMT_OP_SET_DISCOVERABLE, EBUSY);
		goto failed;
	}

	if (cp->val == test_bit(HCI_ISCAN, &hdev->flags) &&
					test_bit(HCI_PSCAN, &hdev->flags)) {
		err = cmd_status(sk, index, MGMT_OP_SET_DISCOVERABLE, EALREADY);
		goto failed;
	}

	cmd = mgmt_pending_add(sk, MGMT_OP_SET_DISCOVERABLE, index, data, len);
	if (!cmd) {
		err = -ENOMEM;
		goto failed;
	}

	scan = SCAN_PAGE;

	if (cp->val)
		scan |= SCAN_INQUIRY;

	err = hci_send_cmd(hdev, HCI_OP_WRITE_SCAN_ENABLE, 1, &scan);
	if (err < 0)
		mgmt_pending_remove(cmd);

failed:
	hci_dev_unlock_bh(hdev);
	hci_dev_put(hdev);

	return err;
}

static int set_connectable(struct sock *sk, u16 index, unsigned char *data,
									u16 len)
{
	struct mgmt_mode *cp;
	struct hci_dev *hdev;
	struct pending_cmd *cmd;
	u8 scan;
	int err;

	cp = (void *) data;

	BT_DBG("request for hci%u", index);

	if (len != sizeof(*cp))
		return cmd_status(sk, index, MGMT_OP_SET_CONNECTABLE, EINVAL);

	hdev = hci_dev_get(index);
	if (!hdev)
		return cmd_status(sk, index, MGMT_OP_SET_CONNECTABLE, ENODEV);

	hci_dev_lock_bh(hdev);

	if (!test_bit(HCI_UP, &hdev->flags)) {
		err = cmd_status(sk, index, MGMT_OP_SET_CONNECTABLE, ENETDOWN);
		goto failed;
	}

	if (mgmt_pending_find(MGMT_OP_SET_DISCOVERABLE, index) ||
			mgmt_pending_find(MGMT_OP_SET_CONNECTABLE, index)) {
		err = cmd_status(sk, index, MGMT_OP_SET_CONNECTABLE, EBUSY);
		goto failed;
	}

	if (cp->val == test_bit(HCI_PSCAN, &hdev->flags)) {
		err = cmd_status(sk, index, MGMT_OP_SET_CONNECTABLE, EALREADY);
		goto failed;
	}

	cmd = mgmt_pending_add(sk, MGMT_OP_SET_CONNECTABLE, index, data, len);
	if (!cmd) {
		err = -ENOMEM;
		goto failed;
	}

	if (cp->val)
		scan = SCAN_PAGE;
	else
		scan = 0;

	err = hci_send_cmd(hdev, HCI_OP_WRITE_SCAN_ENABLE, 1, &scan);
	if (err < 0)
		mgmt_pending_remove(cmd);

failed:
	hci_dev_unlock_bh(hdev);
	hci_dev_put(hdev);

	return err;
}

static int mgmt_event(u16 event, u16 index, void *data, u16 data_len,
							struct sock *skip_sk)
{
	struct sk_buff *skb;
	struct mgmt_hdr *hdr;

	BT_DBG("hci%d %d", index, event);

	skb = alloc_skb(sizeof(*hdr) + data_len, GFP_ATOMIC);
	if (!skb)
		return -ENOMEM;

	bt_cb(skb)->channel = HCI_CHANNEL_CONTROL;

	hdr = (void *) skb_put(skb, sizeof(*hdr));
	hdr->opcode = cpu_to_le16(event);
	hdr->index = cpu_to_le16(index);
	hdr->len = cpu_to_le16(data_len);

	if (data)
		memcpy(skb_put(skb, data_len), data, data_len);

	hci_send_to_sock(NULL, skb, skip_sk);
	kfree_skb(skb);

	return 0;
}

static int send_mode_rsp(struct sock *sk, u16 opcode, u16 index, u8 val)
{
	struct mgmt_mode rp;

	rp.val = val;

	return cmd_complete(sk, index, opcode, &rp, sizeof(rp));
}

static int set_pairable(struct sock *sk, u16 index, unsigned char *data,
									u16 len)
{
	struct mgmt_mode *cp, ev;
	struct hci_dev *hdev;
	int err;

	cp = (void *) data;

	BT_DBG("request for hci%u", index);

	if (len != sizeof(*cp))
		return cmd_status(sk, index, MGMT_OP_SET_PAIRABLE, EINVAL);

	hdev = hci_dev_get(index);
	if (!hdev)
		return cmd_status(sk, index, MGMT_OP_SET_PAIRABLE, ENODEV);

	hci_dev_lock_bh(hdev);

	if (cp->val)
		set_bit(HCI_PAIRABLE, &hdev->flags);
	else
		clear_bit(HCI_PAIRABLE, &hdev->flags);

	err = send_mode_rsp(sk, MGMT_OP_SET_PAIRABLE, index, cp->val);
	if (err < 0)
		goto failed;

	ev.val = cp->val;

	err = mgmt_event(MGMT_EV_PAIRABLE, index, &ev, sizeof(ev), sk);

failed:
	hci_dev_unlock_bh(hdev);
	hci_dev_put(hdev);

	return err;
}

#define EIR_FLAGS		0x01 /* flags */
#define EIR_UUID16_SOME		0x02 /* 16-bit UUID, more available */
#define EIR_UUID16_ALL		0x03 /* 16-bit UUID, all listed */
#define EIR_UUID32_SOME		0x04 /* 32-bit UUID, more available */
#define EIR_UUID32_ALL		0x05 /* 32-bit UUID, all listed */
#define EIR_UUID128_SOME	0x06 /* 128-bit UUID, more available */
#define EIR_UUID128_ALL		0x07 /* 128-bit UUID, all listed */
#define EIR_NAME_SHORT		0x08 /* shortened local name */
#define EIR_NAME_COMPLETE	0x09 /* complete local name */
#define EIR_TX_POWER		0x0A /* transmit power level */
#define EIR_DEVICE_ID		0x10 /* device ID */

#define PNP_INFO_SVCLASS_ID		0x1200

static u8 bluetooth_base_uuid[] = {
			0xFB, 0x34, 0x9B, 0x5F, 0x80, 0x00, 0x00, 0x80,
			0x00, 0x10, 0x00, 0x00, 0x00, 0x00, 0x00, 0x00,
};

static u16 get_uuid16(u8 *uuid128)
{
	u32 val;
	int i;

	for (i = 0; i < 12; i++) {
		if (bluetooth_base_uuid[i] != uuid128[i])
			return 0;
	}

	memcpy(&val, &uuid128[12], 4);

	val = le32_to_cpu(val);
	if (val > 0xffff)
		return 0;

	return (u16) val;
}

static void create_eir(struct hci_dev *hdev, u8 *data)
{
	u8 *ptr = data;
	u16 eir_len = 0;
	u16 uuid16_list[HCI_MAX_EIR_LENGTH / sizeof(u16)];
	int i, truncated = 0;
	struct list_head *p;
	size_t name_len;

	name_len = strnlen(hdev->dev_name, HCI_MAX_EIR_LENGTH);

	if (name_len > 0) {
		/* EIR Data type */
		if (name_len > 48) {
			name_len = 48;
			ptr[1] = EIR_NAME_SHORT;
		} else
			ptr[1] = EIR_NAME_COMPLETE;

		/* EIR Data length */
		ptr[0] = name_len + 1;

		memcpy(ptr + 2, hdev->dev_name, name_len);

		eir_len += (name_len + 2);
		ptr += (name_len + 2);
	}

	memset(uuid16_list, 0, sizeof(uuid16_list));

	/* Group all UUID16 types */
	list_for_each(p, &hdev->uuids) {
		struct bt_uuid *uuid = list_entry(p, struct bt_uuid, list);
		u16 uuid16;

		uuid16 = get_uuid16(uuid->uuid);
		if (uuid16 == 0)
			return;

		if (uuid16 < 0x1100)
			continue;

		if (uuid16 == PNP_INFO_SVCLASS_ID)
			continue;

		/* Stop if not enough space to put next UUID */
		if (eir_len + 2 + sizeof(u16) > HCI_MAX_EIR_LENGTH) {
			truncated = 1;
			break;
		}

		/* Check for duplicates */
		for (i = 0; uuid16_list[i] != 0; i++)
			if (uuid16_list[i] == uuid16)
				break;

		if (uuid16_list[i] == 0) {
			uuid16_list[i] = uuid16;
			eir_len += sizeof(u16);
		}
	}

	if (uuid16_list[0] != 0) {
		u8 *length = ptr;

		/* EIR Data type */
		ptr[1] = truncated ? EIR_UUID16_SOME : EIR_UUID16_ALL;

		ptr += 2;
		eir_len += 2;

		for (i = 0; uuid16_list[i] != 0; i++) {
			*ptr++ = (uuid16_list[i] & 0x00ff);
			*ptr++ = (uuid16_list[i] & 0xff00) >> 8;
		}

		/* EIR Data length */
		*length = (i * sizeof(u16)) + 1;
	}
}

static int update_eir(struct hci_dev *hdev)
{
	struct hci_cp_write_eir cp;

	if (!(hdev->features[6] & LMP_EXT_INQ))
		return 0;

	if (hdev->ssp_mode == 0)
		return 0;

	if (test_bit(HCI_SERVICE_CACHE, &hdev->flags))
		return 0;

	memset(&cp, 0, sizeof(cp));

	create_eir(hdev, cp.data);

	if (memcmp(cp.data, hdev->eir, sizeof(cp.data)) == 0)
		return 0;

	memcpy(hdev->eir, cp.data, sizeof(cp.data));

	return hci_send_cmd(hdev, HCI_OP_WRITE_EIR, sizeof(cp), &cp);
}

static int add_uuid(struct sock *sk, u16 index, unsigned char *data, u16 len)
{
	struct mgmt_cp_add_uuid *cp;
	struct hci_dev *hdev;
	struct bt_uuid *uuid;
	int err;

	cp = (void *) data;

	BT_DBG("request for hci%u", index);

	if (len != sizeof(*cp))
		return cmd_status(sk, index, MGMT_OP_ADD_UUID, EINVAL);

	hdev = hci_dev_get(index);
	if (!hdev)
		return cmd_status(sk, index, MGMT_OP_ADD_UUID, ENODEV);

	hci_dev_lock_bh(hdev);

	uuid = kmalloc(sizeof(*uuid), GFP_ATOMIC);
	if (!uuid) {
		err = -ENOMEM;
		goto failed;
	}

	memcpy(uuid->uuid, cp->uuid, 16);
	uuid->svc_hint = cp->svc_hint;

	list_add(&uuid->list, &hdev->uuids);

	if (test_bit(HCI_UP, &hdev->flags)) {

		err = update_class(hdev);
		if (err < 0)
			goto failed;

		err = update_eir(hdev);
		if (err < 0)
			goto failed;
	} else
		err = 0;

	err = cmd_complete(sk, index, MGMT_OP_ADD_UUID, NULL, 0);

failed:
	hci_dev_unlock_bh(hdev);
	hci_dev_put(hdev);

	return err;
}

static int remove_uuid(struct sock *sk, u16 index, unsigned char *data, u16 len)
{
	struct list_head *p, *n;
	struct mgmt_cp_remove_uuid *cp;
	struct hci_dev *hdev;
	u8 bt_uuid_any[] = { 0, 0, 0, 0, 0, 0, 0, 0, 0, 0, 0, 0, 0, 0, 0, 0 };
	int err, found;

	cp = (void *) data;

	BT_DBG("request for hci%u", index);

	if (len != sizeof(*cp))
		return cmd_status(sk, index, MGMT_OP_REMOVE_UUID, EINVAL);

	hdev = hci_dev_get(index);
	if (!hdev)
		return cmd_status(sk, index, MGMT_OP_REMOVE_UUID, ENODEV);

	hci_dev_lock_bh(hdev);

	if (memcmp(cp->uuid, bt_uuid_any, 16) == 0) {
		err = hci_uuids_clear(hdev);
		goto unlock;
	}

	found = 0;

	list_for_each_safe(p, n, &hdev->uuids) {
		struct bt_uuid *match = list_entry(p, struct bt_uuid, list);

		if (memcmp(match->uuid, cp->uuid, 16) != 0)
			continue;

		list_del(&match->list);
		found++;
	}

	if (found == 0) {
		err = cmd_status(sk, index, MGMT_OP_REMOVE_UUID, ENOENT);
		goto unlock;
	}

	if (test_bit(HCI_UP, &hdev->flags)) {
		err = update_class(hdev);
		if (err < 0)
			goto unlock;

		err = update_eir(hdev);
		if (err < 0)
			goto unlock;
	} else
		err = 0;

	err = cmd_complete(sk, index, MGMT_OP_REMOVE_UUID, NULL, 0);

unlock:
	hci_dev_unlock_bh(hdev);
	hci_dev_put(hdev);

	return err;
}

static int set_dev_class(struct sock *sk, u16 index, unsigned char *data,
									u16 len)
{
	struct hci_dev *hdev;
	struct mgmt_cp_set_dev_class *cp;
	int err;

	cp = (void *) data;

	BT_DBG("request for hci%u", index);

	if (len != sizeof(*cp))
		return cmd_status(sk, index, MGMT_OP_SET_DEV_CLASS, EINVAL);

	hdev = hci_dev_get(index);
	if (!hdev)
		return cmd_status(sk, index, MGMT_OP_SET_DEV_CLASS, ENODEV);

	hci_dev_lock_bh(hdev);

	hdev->major_class &= ~MGMT_MAJOR_CLASS_MASK;
	hdev->major_class |= cp->major & MGMT_MAJOR_CLASS_MASK;
	hdev->minor_class = cp->minor;

	if (test_bit(HCI_UP, &hdev->flags)) {
		err = update_class(hdev);
		if (err == 0)
			err = cmd_complete(sk, index,
		MGMT_OP_SET_DEV_CLASS, hdev->dev_class, sizeof(u8)*3);
	} else
		err = cmd_complete(sk, index, MGMT_OP_SET_DEV_CLASS, NULL, 0);

	hci_dev_unlock_bh(hdev);
	hci_dev_put(hdev);

	return err;
}

static int set_service_cache(struct sock *sk, u16 index,  unsigned char *data,
									u16 len)
{
	struct hci_dev *hdev;
	struct mgmt_cp_set_service_cache *cp;
	int err;

	cp = (void *) data;

	if (len != sizeof(*cp))
		return cmd_status(sk, index, MGMT_OP_SET_SERVICE_CACHE, EINVAL);

	hdev = hci_dev_get(index);
	if (!hdev)
		return cmd_status(sk, index, MGMT_OP_SET_SERVICE_CACHE, ENODEV);

	hci_dev_lock_bh(hdev);

	BT_DBG("hci%u enable %d", index, cp->enable);

	if (cp->enable) {
		set_bit(HCI_SERVICE_CACHE, &hdev->flags);
		err = 0;
	} else {
		clear_bit(HCI_SERVICE_CACHE, &hdev->flags);
		if (test_bit(HCI_UP, &hdev->flags)) {
			err = update_class(hdev);
			if (err == 0)
				err = update_eir(hdev);
		} else
			err = 0;
	}

	if (err == 0)
		err = cmd_complete(sk, index, MGMT_OP_SET_SERVICE_CACHE, NULL,
									0);

	hci_dev_unlock_bh(hdev);
	hci_dev_put(hdev);

	return err;
}

static int load_keys(struct sock *sk, u16 index, unsigned char *data, u16 len)
{
	struct hci_dev *hdev;
	struct mgmt_cp_load_keys *cp;
	u16 key_count, expected_len;
	int i, err;

	cp = (void *) data;

	if (len < sizeof(*cp))
		return -EINVAL;

	key_count = get_unaligned_le16(&cp->key_count);

	expected_len = sizeof(*cp) + key_count * sizeof(struct mgmt_key_info);
	if (expected_len > len) {
		BT_ERR("load_keys: expected at least %u bytes, got %u bytes",
							expected_len, len);
		return -EINVAL;
	}

	hdev = hci_dev_get(index);
	if (!hdev)
		return cmd_status(sk, index, MGMT_OP_LOAD_KEYS, ENODEV);

	BT_DBG("hci%u debug_keys %u key_count %u", index, cp->debug_keys,
								key_count);

	hci_dev_lock_bh(hdev);

	hci_link_keys_clear(hdev);

	set_bit(HCI_LINK_KEYS, &hdev->flags);

	if (cp->debug_keys)
		set_bit(HCI_DEBUG_KEYS, &hdev->flags);
	else
		clear_bit(HCI_DEBUG_KEYS, &hdev->flags);

	len -= sizeof(*cp);
	i = 0;

	while (i < len) {
		struct mgmt_key_info *key = (void *) cp->keys + i;

		i += sizeof(*key);

		if (key->key_type == KEY_TYPE_LTK) {
			struct key_master_id *id = (void *) key->data;

			if (key->dlen != sizeof(struct key_master_id))
				continue;

			hci_add_ltk(hdev, 0, &key->bdaddr, key->addr_type,
					key->pin_len, key->auth, id->ediv,
					id->rand, key->val);

			continue;
		}

		hci_add_link_key(hdev, 0, &key->bdaddr, key->val, key->key_type,
								key->pin_len);
	}

	err = cmd_complete(sk, index, MGMT_OP_LOAD_KEYS, NULL, 0);

	hci_dev_unlock_bh(hdev);
	hci_dev_put(hdev);

	return err;
}

static int remove_key(struct sock *sk, u16 index, unsigned char *data, u16 len)
{
	struct hci_dev *hdev;
	struct mgmt_cp_remove_key *cp;
	struct hci_conn *conn;
	int err;

	cp = (void *) data;

	if (len != sizeof(*cp))
		return cmd_status(sk, index, MGMT_OP_REMOVE_KEY, EINVAL);

	hdev = hci_dev_get(index);
	if (!hdev)
		return cmd_status(sk, index, MGMT_OP_REMOVE_KEY, ENODEV);

	hci_dev_lock_bh(hdev);

	err = hci_remove_link_key(hdev, &cp->bdaddr);
	if (err < 0) {
		err = cmd_status(sk, index, MGMT_OP_REMOVE_KEY, -err);
		goto unlock;
	}

	err = 0;

	if (!test_bit(HCI_UP, &hdev->flags) || !cp->disconnect)
		goto unlock;

	conn = hci_conn_hash_lookup_ba(hdev, ACL_LINK, &cp->bdaddr);
	if (conn) {
		struct hci_cp_disconnect dc;

		put_unaligned_le16(conn->handle, &dc.handle);
		dc.reason = 0x13; /* Remote User Terminated Connection */
		err = hci_send_cmd(hdev, HCI_OP_DISCONNECT, 0, NULL);
	}

unlock:
	hci_dev_unlock_bh(hdev);
	hci_dev_put(hdev);

	return err;
}

static int disconnect(struct sock *sk, u16 index, unsigned char *data, u16 len)
{
	struct hci_dev *hdev;
	struct mgmt_cp_disconnect *cp;
	struct hci_cp_disconnect dc;
	struct pending_cmd *cmd;
	struct hci_conn *conn;
	int err;

	BT_DBG("");

	cp = (void *) data;

	if (len != sizeof(*cp))
		return cmd_status(sk, index, MGMT_OP_DISCONNECT, EINVAL);

	hdev = hci_dev_get(index);
	if (!hdev)
		return cmd_status(sk, index, MGMT_OP_DISCONNECT, ENODEV);

	hci_dev_lock_bh(hdev);

	if (!test_bit(HCI_UP, &hdev->flags)) {
		err = cmd_status(sk, index, MGMT_OP_DISCONNECT, ENETDOWN);
		goto failed;
	}

	if (mgmt_pending_find(MGMT_OP_DISCONNECT, index)) {
		err = cmd_status(sk, index, MGMT_OP_DISCONNECT, EBUSY);
		goto failed;
	}

	conn = hci_conn_hash_lookup_ba(hdev, ACL_LINK, &cp->bdaddr);
	if (!conn) {
		conn = hci_conn_hash_lookup_ba(hdev, LE_LINK, &cp->bdaddr);
		if (!conn) {
			err = cmd_status(sk, index, MGMT_OP_DISCONNECT,
							ENOTCONN);
			goto failed;
		}
	}

	cmd = mgmt_pending_add(sk, MGMT_OP_DISCONNECT, index, data, len);
	if (!cmd) {
		err = -ENOMEM;
		goto failed;
	}

	put_unaligned_le16(conn->handle, &dc.handle);
	dc.reason = 0x13; /* Remote User Terminated Connection */

	err = hci_send_cmd(hdev, HCI_OP_DISCONNECT, sizeof(dc), &dc);
	if (err < 0)
		mgmt_pending_remove(cmd);

failed:
	hci_dev_unlock_bh(hdev);
	hci_dev_put(hdev);

	return err;
}

static int get_connections(struct sock *sk, u16 index)
{
	struct mgmt_rp_get_connections *rp;
	struct hci_dev *hdev;
	struct list_head *p;
	size_t rp_len;
	u16 count;
	int i, err;

	BT_DBG("");

	hdev = hci_dev_get(index);
	if (!hdev)
		return cmd_status(sk, index, MGMT_OP_GET_CONNECTIONS, ENODEV);

	hci_dev_lock_bh(hdev);

	count = 0;
	list_for_each(p, &hdev->conn_hash.list) {
		count++;
	}

	rp_len = sizeof(*rp) + (count * sizeof(bdaddr_t));
	rp = kmalloc(rp_len, GFP_ATOMIC);
	if (!rp) {
		err = -ENOMEM;
		goto unlock;
	}

	put_unaligned_le16(count, &rp->conn_count);

	read_lock(&hci_dev_list_lock);

	i = 0;
	list_for_each(p, &hdev->conn_hash.list) {
		struct hci_conn *c = list_entry(p, struct hci_conn, list);

		bacpy(&rp->conn[i++], &c->dst);
	}

	read_unlock(&hci_dev_list_lock);

	err = cmd_complete(sk, index, MGMT_OP_GET_CONNECTIONS, rp, rp_len);

unlock:
	kfree(rp);
	hci_dev_unlock_bh(hdev);
	hci_dev_put(hdev);
	return err;
}

static int pin_code_reply(struct sock *sk, u16 index, unsigned char *data,
									u16 len)
{
	struct hci_dev *hdev;
	struct mgmt_cp_pin_code_reply *cp;
	struct hci_cp_pin_code_reply reply;
	struct pending_cmd *cmd;
	int err;

	BT_DBG("");

	cp = (void *) data;

	if (len != sizeof(*cp))
		return cmd_status(sk, index, MGMT_OP_PIN_CODE_REPLY, EINVAL);

	hdev = hci_dev_get(index);
	if (!hdev)
		return cmd_status(sk, index, MGMT_OP_PIN_CODE_REPLY, ENODEV);

	hci_dev_lock_bh(hdev);

	if (!test_bit(HCI_UP, &hdev->flags)) {
		err = cmd_status(sk, index, MGMT_OP_PIN_CODE_REPLY, ENETDOWN);
		goto failed;
	}

	cmd = mgmt_pending_add(sk, MGMT_OP_PIN_CODE_REPLY, index, data, len);
	if (!cmd) {
		err = -ENOMEM;
		goto failed;
	}

	bacpy(&reply.bdaddr, &cp->bdaddr);
	reply.pin_len = cp->pin_len;
	memcpy(reply.pin_code, cp->pin_code, 16);

	err = hci_send_cmd(hdev, HCI_OP_PIN_CODE_REPLY, sizeof(reply), &reply);
	if (err < 0)
		mgmt_pending_remove(cmd);

failed:
	hci_dev_unlock_bh(hdev);
	hci_dev_put(hdev);

	return err;
}

static int encrypt_link(struct sock *sk, u16 index, unsigned char *data,
									u16 len)
{
	struct hci_dev *hdev;
	struct mgmt_cp_encrypt_link *cp;
	struct hci_cp_set_conn_encrypt enc;
	struct hci_conn *conn;
	int err = 0;

	BT_DBG("");

	cp = (void *) data;

	if (len != sizeof(*cp))
		return cmd_status(sk, index, MGMT_OP_ENCRYPT_LINK, EINVAL);

	hdev = hci_dev_get(index);
	if (!hdev)
		return cmd_status(sk, index, MGMT_OP_ENCRYPT_LINK, ENODEV);

	hci_dev_lock_bh(hdev);

	if (!test_bit(HCI_UP, &hdev->flags)) {
		err = cmd_status(sk, index, MGMT_OP_ENCRYPT_LINK, ENETDOWN);
		goto done;
	}

	conn = hci_conn_hash_lookup_ba(hdev, ACL_LINK, &cp->bdaddr);
	if (!conn) {
		err = cmd_status(sk, index, MGMT_OP_ENCRYPT_LINK, ENOTCONN);
		goto done;
	}

	if (test_and_set_bit(HCI_CONN_ENCRYPT_PEND, &conn->pend)) {
		err = cmd_status(sk, index, MGMT_OP_ENCRYPT_LINK, EINPROGRESS);
		goto done;
	}

	if (conn->link_mode & HCI_LM_AUTH) {
		enc.handle = cpu_to_le16(conn->handle);
		enc.encrypt = cp->enable;
		err = hci_send_cmd(hdev,
				HCI_OP_SET_CONN_ENCRYPT, sizeof(enc), &enc);
	} else {
		conn->auth_initiator = 1;
		if (!test_and_set_bit(HCI_CONN_AUTH_PEND, &conn->pend)) {
			struct hci_cp_auth_requested cp;
			cp.handle = cpu_to_le16(conn->handle);
			err = hci_send_cmd(conn->hdev,
				HCI_OP_AUTH_REQUESTED, sizeof(cp), &cp);
		}
	}

done:
	hci_dev_unlock_bh(hdev);
	hci_dev_put(hdev);

	return err;
}


static int pin_code_neg_reply(struct sock *sk, u16 index, unsigned char *data,
									u16 len)
{
	struct hci_dev *hdev;
	struct mgmt_cp_pin_code_neg_reply *cp;
	struct pending_cmd *cmd;
	int err;

	BT_DBG("");

	cp = (void *) data;

	if (len != sizeof(*cp))
		return cmd_status(sk, index, MGMT_OP_PIN_CODE_NEG_REPLY,
									EINVAL);

	hdev = hci_dev_get(index);
	if (!hdev)
		return cmd_status(sk, index, MGMT_OP_PIN_CODE_NEG_REPLY,
									ENODEV);

	hci_dev_lock_bh(hdev);

	if (!test_bit(HCI_UP, &hdev->flags)) {
		err = cmd_status(sk, index, MGMT_OP_PIN_CODE_NEG_REPLY,
								ENETDOWN);
		goto failed;
	}

	cmd = mgmt_pending_add(sk, MGMT_OP_PIN_CODE_NEG_REPLY, index,
								data, len);
	if (!cmd) {
		err = -ENOMEM;
		goto failed;
	}

	err = hci_send_cmd(hdev, HCI_OP_PIN_CODE_NEG_REPLY, sizeof(cp->bdaddr),
								&cp->bdaddr);
	if (err < 0)
		mgmt_pending_remove(cmd);

failed:
	hci_dev_unlock_bh(hdev);
	hci_dev_put(hdev);

	return err;
}

static int le_add_dev_white_list(struct sock *sk, u16 index,
					unsigned char *data, u16 len)
{
	struct hci_dev *hdev;
	struct mgmt_cp_le_add_dev_white_list *cp;
	int err = 0;

	BT_DBG("");

	cp = (void *) data;

	if (len != sizeof(*cp))
		return cmd_status(sk, index, MGMT_OP_LE_ADD_DEV_WHITE_LIST,
									EINVAL);

	hdev = hci_dev_get(index);
	if (!hdev)
		return cmd_status(sk, index, MGMT_OP_LE_ADD_DEV_WHITE_LIST,
									ENODEV);

	hci_dev_lock_bh(hdev);

	if (!test_bit(HCI_UP, &hdev->flags)) {
		err = cmd_status(sk, index, MGMT_OP_LE_ADD_DEV_WHITE_LIST,
								ENETDOWN);
		goto failed;
	}

	hci_le_add_dev_white_list(hdev, &cp->bdaddr);

failed:
	hci_dev_unlock_bh(hdev);
	hci_dev_put(hdev);

	return err;
}

static int le_remove_dev_white_list(struct sock *sk, u16 index,
					unsigned char *data, u16 len)
{
	struct hci_dev *hdev;
	struct mgmt_cp_le_remove_dev_white_list *cp;
	int err = 0;

	BT_DBG("");

	cp = (void *) data;

	if (len != sizeof(*cp))
		return cmd_status(sk, index, MGMT_OP_LE_REMOVE_DEV_WHITE_LIST,
									EINVAL);

	hdev = hci_dev_get(index);
	if (!hdev)
		return cmd_status(sk, index, MGMT_OP_LE_REMOVE_DEV_WHITE_LIST,
									ENODEV);

	hci_dev_lock_bh(hdev);

	if (!test_bit(HCI_UP, &hdev->flags)) {
		err = cmd_status(sk, index, MGMT_OP_LE_REMOVE_DEV_WHITE_LIST,
								ENETDOWN);
		goto failed;
	}

	hci_le_remove_dev_white_list(hdev, &cp->bdaddr);

failed:
	hci_dev_unlock_bh(hdev);
	hci_dev_put(hdev);

	return err;
}

static int le_create_conn_white_list(struct sock *sk, u16 index)
{
	struct hci_dev *hdev;
	struct hci_conn *conn;
	u8 sec_level, auth_type;
	struct pending_cmd *cmd;
	bdaddr_t bdaddr;
	int err = 0;

	BT_DBG("");

	hdev = hci_dev_get(index);
	if (!hdev)
		return cmd_status(sk, index, MGMT_OP_LE_CREATE_CONN_WHITE_LIST,
									ENODEV);

	hci_dev_lock_bh(hdev);

	if (!test_bit(HCI_UP, &hdev->flags)) {
		err = cmd_status(sk, index, MGMT_OP_LE_CREATE_CONN_WHITE_LIST,
								ENETDOWN);
		goto failed;
	}

	cmd = mgmt_pending_add(sk, MGMT_OP_LE_CREATE_CONN_WHITE_LIST, index,
								NULL, 0);
	if (!cmd) {
		err = -ENOMEM;
		goto failed;
	}

	sec_level = BT_SECURITY_MEDIUM;
	auth_type = HCI_AT_GENERAL_BONDING;
	memset(&bdaddr, 0, sizeof(bdaddr));
	conn = hci_le_connect(hdev, 0, BDADDR_ANY, sec_level, auth_type, NULL);
	if (IS_ERR(conn)) {
		err = PTR_ERR(conn);
		mgmt_pending_remove(cmd);
	}

failed:
	hci_dev_unlock_bh(hdev);
	hci_dev_put(hdev);

	return err;
}

static int le_cancel_create_conn_white_list(struct sock *sk, u16 index)
{
	struct hci_dev *hdev;
	int err = 0;

	BT_DBG("");

	hdev = hci_dev_get(index);
	if (!hdev)
		return cmd_status(sk, index,
			MGMT_OP_LE_CANCEL_CREATE_CONN_WHITE_LIST, ENODEV);

	hci_dev_lock_bh(hdev);

	if (!test_bit(HCI_UP, &hdev->flags)) {
		err = cmd_status(sk, index,
			MGMT_OP_LE_CANCEL_CREATE_CONN_WHITE_LIST, ENETDOWN);
		goto failed;
	}

	hci_le_cancel_create_connect(hdev, BDADDR_ANY);

failed:
	hci_dev_unlock_bh(hdev);
	hci_dev_put(hdev);

	return err;
}

static int le_clear_white_list(struct sock *sk, u16 index)
{
	struct hci_dev *hdev;
	int err;

	BT_DBG("");

	hdev = hci_dev_get(index);
	if (!hdev)
		return cmd_status(sk, index,
			MGMT_OP_LE_CLEAR_WHITE_LIST, ENODEV);

	hci_dev_lock_bh(hdev);

	if (!test_bit(HCI_UP, &hdev->flags)) {
		err = cmd_status(sk, index,
			MGMT_OP_LE_CLEAR_WHITE_LIST, ENETDOWN);
		goto failed;
	}

	err = hci_send_cmd(hdev, HCI_OP_LE_CLEAR_WHITE_LIST, 0, NULL);

failed:
	hci_dev_unlock_bh(hdev);
	hci_dev_put(hdev);

	return err;
}

static int set_io_capability(struct sock *sk, u16 index, unsigned char *data,
									u16 len)
{
	struct hci_dev *hdev;
	struct mgmt_cp_set_io_capability *cp;

	BT_DBG("");

	cp = (void *) data;

	if (len != sizeof(*cp))
		return cmd_status(sk, index, MGMT_OP_SET_IO_CAPABILITY, EINVAL);

	hdev = hci_dev_get(index);
	if (!hdev)
		return cmd_status(sk, index, MGMT_OP_SET_IO_CAPABILITY, ENODEV);

	hci_dev_lock_bh(hdev);

	hdev->io_capability = cp->io_capability;

	BT_DBG("%s IO capability set to 0x%02x", hdev->name,
							hdev->io_capability);

	hci_dev_unlock_bh(hdev);
	hci_dev_put(hdev);

	return cmd_complete(sk, index, MGMT_OP_SET_IO_CAPABILITY, NULL, 0);
}

static inline struct pending_cmd *find_pairing(struct hci_conn *conn)
{
	struct hci_dev *hdev = conn->hdev;
	struct list_head *p;

	list_for_each(p, &cmd_list) {
		struct pending_cmd *cmd;

		cmd = list_entry(p, struct pending_cmd, list);

		if (cmd->opcode != MGMT_OP_PAIR_DEVICE)
			continue;

		if (cmd->index != hdev->id)
			continue;

		if (cmd->user_data != conn)
			continue;

		return cmd;
	}

	return NULL;
}

static void pairing_complete(struct pending_cmd *cmd, u8 status)
{
	struct mgmt_rp_pair_device rp;
	struct hci_conn *conn = cmd->user_data;

	BT_DBG(" %u", status);

	bacpy(&rp.bdaddr, &conn->dst);
	rp.status = status;

	cmd_complete(cmd->sk, cmd->index, MGMT_OP_PAIR_DEVICE, &rp, sizeof(rp));

	/* So we don't get further callbacks for this connection */
	conn->connect_cfm_cb = NULL;
	conn->security_cfm_cb = NULL;
	conn->disconn_cfm_cb = NULL;

	mgmt_pending_remove(cmd);
}

static void pairing_complete_cb(struct hci_conn *conn, u8 status)
{
	struct pending_cmd *cmd;

	BT_DBG(" %u", status);

	cmd = find_pairing(conn);
	if (!cmd) {
		BT_DBG("Unable to find a pending command");
		return;
	}

	pairing_complete(cmd, status);
	hci_conn_put(conn);
}

static void pairing_security_complete_cb(struct hci_conn *conn, u8 status)
{
	struct pending_cmd *cmd;

	BT_DBG(" %u", status);

	cmd = find_pairing(conn);
	if (!cmd) {
		BT_DBG("Unable to find a pending command");
		return;
	}

	if (conn->type == LE_LINK)
		smp_link_encrypt_cmplt(conn->l2cap_data, status,
				status ? 0 : 1);
	else
		pairing_complete(cmd, status);
}

static void pairing_connect_complete_cb(struct hci_conn *conn, u8 status)
{
	struct pending_cmd *cmd;

	BT_DBG("conn: %p %u", conn, status);

	cmd = find_pairing(conn);
	if (!cmd) {
		BT_DBG("Unable to find a pending command");
		return;
	}

	if (status || conn->pending_sec_level < BT_SECURITY_MEDIUM)
		pairing_complete(cmd, status);

	hci_conn_put(conn);
}

static void discovery_terminated(struct pending_cmd *cmd, void *data)
{
	struct hci_dev *hdev;
	struct mgmt_mode ev = {0};

	BT_DBG("");
	hdev = hci_dev_get(cmd->index);
	if (!hdev)
		goto not_found;

	del_timer(&hdev->disco_le_timer);
	del_timer(&hdev->disco_timer);
	hci_dev_put(hdev);

not_found:
	mgmt_event(MGMT_EV_DISCOVERING, cmd->index, &ev, sizeof(ev), NULL);

	list_del(&cmd->list);

	mgmt_pending_free(cmd);
}

static int pair_device(struct sock *sk, u16 index, unsigned char *data, u16 len)
{
	struct hci_dev *hdev;
	struct mgmt_cp_pair_device *cp;
	struct pending_cmd *cmd;
	u8 sec_level, auth_type, io_cap;
	struct hci_conn *conn;
	struct adv_entry *entry;
	int err;

	BT_DBG("");

	cp = (void *) data;

	if (len != sizeof(*cp))
		return cmd_status(sk, index, MGMT_OP_PAIR_DEVICE, EINVAL);

	hdev = hci_dev_get(index);

	if (!hdev)
		return cmd_status(sk, index, MGMT_OP_PAIR_DEVICE, ENODEV);

	hci_dev_lock_bh(hdev);

	io_cap = cp->io_cap;

	sec_level = BT_SECURITY_MEDIUM;
	auth_type = HCI_AT_DEDICATED_BONDING;

	entry = hci_find_adv_entry(hdev, &cp->bdaddr);
	if (entry && entry->flags & 0x04) {
		conn = hci_le_connect(hdev, 0, &cp->bdaddr, sec_level,
							auth_type, NULL);
	} else {
		/* ACL-SSP does not support io_cap 0x04 (KeyboadDisplay) */
		if (io_cap == 0x04)
			io_cap = 0x01;
		conn = hci_connect(hdev, ACL_LINK, 0, &cp->bdaddr, sec_level,
								auth_type);
		conn->auth_initiator = 1;
	}

	if (IS_ERR(conn)) {
		err = PTR_ERR(conn);
		goto unlock;
	}

	if (conn->connect_cfm_cb) {
		hci_conn_put(conn);
		err = cmd_status(sk, index, MGMT_OP_PAIR_DEVICE, EBUSY);
		goto unlock;
	}

	cmd = mgmt_pending_add(sk, MGMT_OP_PAIR_DEVICE, index, data, len);
	if (!cmd) {
		err = -ENOMEM;
		hci_conn_put(conn);
		goto unlock;
	}

	conn->connect_cfm_cb = pairing_connect_complete_cb;
	conn->security_cfm_cb = pairing_security_complete_cb;
	conn->disconn_cfm_cb = pairing_complete_cb;
	conn->io_capability = io_cap;
	cmd->user_data = conn;

	if (conn->state == BT_CONNECTED &&
				hci_conn_security(conn, sec_level, auth_type))
		pairing_complete(cmd, 0);

	err = 0;

unlock:
	hci_dev_unlock_bh(hdev);
	hci_dev_put(hdev);

	return err;
}

static int user_confirm_reply(struct sock *sk, u16 index, unsigned char *data,
							u16 len, u16 opcode)
{
	struct mgmt_cp_user_confirm_reply *cp = (void *) data;
	u16 mgmt_op = opcode, hci_op;
	struct pending_cmd *cmd;
	struct hci_dev *hdev;
	struct hci_conn *le_conn;
	int err;

	BT_DBG("%d", mgmt_op);

	if (mgmt_op == MGMT_OP_USER_CONFIRM_NEG_REPLY)
		hci_op = HCI_OP_USER_CONFIRM_NEG_REPLY;
	else
		hci_op = HCI_OP_USER_CONFIRM_REPLY;

	if (len < sizeof(*cp))
		return cmd_status(sk, index, mgmt_op, EINVAL);

	hdev = hci_dev_get(index);
	if (!hdev)
		return cmd_status(sk, index, mgmt_op, ENODEV);

	hci_dev_lock_bh(hdev);

	if (!test_bit(HCI_UP, &hdev->flags)) {
		err = cmd_status(sk, index, mgmt_op, ENETDOWN);
		goto done;
	}

	le_conn = hci_conn_hash_lookup_ba(hdev, LE_LINK, &cp->bdaddr);
	if (le_conn) {
		err = le_user_confirm_reply(le_conn, mgmt_op, (void *) cp);
		goto done;
	}
	BT_DBG("BR/EDR: %s", mgmt_op == MGMT_OP_USER_CONFIRM_NEG_REPLY ?
							"Reject" : "Accept");

	cmd = mgmt_pending_add(sk, mgmt_op, index, data, len);
	if (!cmd) {
		err = -ENOMEM;
		goto done;
	}

	err = hci_send_cmd(hdev, hci_op, sizeof(cp->bdaddr), &cp->bdaddr);
	if (err < 0)
		mgmt_pending_remove(cmd);

done:
	hci_dev_unlock_bh(hdev);
	hci_dev_put(hdev);

	return err;
}

static int resolve_name(struct sock *sk, u16 index, unsigned char *data,
								u16 len)
{
	struct mgmt_cp_resolve_name *mgmt_cp = (void *) data;
	struct hci_cp_remote_name_req hci_cp;
	struct hci_dev *hdev;
	struct pending_cmd *cmd;
	int err;

	BT_DBG("");

	if (len != sizeof(*mgmt_cp))
		return cmd_status(sk, index, MGMT_OP_RESOLVE_NAME, EINVAL);

	hdev = hci_dev_get(index);
	if (!hdev)
		return cmd_status(sk, index, MGMT_OP_RESOLVE_NAME, ENODEV);

	hci_dev_lock_bh(hdev);

	cmd = mgmt_pending_add(sk, MGMT_OP_RESOLVE_NAME, index, data, len);
	if (!cmd) {
		err = -ENOMEM;
		goto failed;
	}

	memset(&hci_cp, 0, sizeof(hci_cp));
	bacpy(&hci_cp.bdaddr, &mgmt_cp->bdaddr);
	err = hci_send_cmd(hdev, HCI_OP_REMOTE_NAME_REQ, sizeof(hci_cp),
								&hci_cp);
	if (err < 0)
		mgmt_pending_remove(cmd);

failed:
	hci_dev_unlock_bh(hdev);
	hci_dev_put(hdev);

	return err;
}

static int cancel_resolve_name(struct sock *sk, u16 index, unsigned char *data,
								u16 len)
{
	struct mgmt_cp_cancel_resolve_name *mgmt_cp = (void *) data;
	struct hci_cp_remote_name_req_cancel hci_cp;
	struct hci_dev *hdev;
	int err;

	BT_DBG("");

	if (len != sizeof(*mgmt_cp))
		return cmd_status(sk, index, MGMT_OP_CANCEL_RESOLVE_NAME,
								EINVAL);

	hdev = hci_dev_get(index);
	if (!hdev)
		return cmd_status(sk, index, MGMT_OP_CANCEL_RESOLVE_NAME,
								ENODEV);

	hci_dev_lock_bh(hdev);

	memset(&hci_cp, 0, sizeof(hci_cp));
	bacpy(&hci_cp.bdaddr, &mgmt_cp->bdaddr);
	err = hci_send_cmd(hdev, HCI_OP_REMOTE_NAME_REQ_CANCEL, sizeof(hci_cp),
								&hci_cp);

	hci_dev_unlock_bh(hdev);
	hci_dev_put(hdev);

	return err;
}

static int set_connection_params(struct sock *sk, u16 index,
				unsigned char *data, u16 len)
{
	struct mgmt_cp_set_connection_params *cp = (void *) data;
	struct hci_dev *hdev;
	struct hci_conn *conn;
	int err;

	BT_DBG("");

	if (len != sizeof(*cp))
		return cmd_status(sk, index, MGMT_OP_SET_CONNECTION_PARAMS,
									EINVAL);

	hdev = hci_dev_get(index);
	if (!hdev)
		return cmd_status(sk, index, MGMT_OP_SET_CONNECTION_PARAMS,
									ENODEV);

	hci_dev_lock_bh(hdev);

	conn = hci_conn_hash_lookup_ba(hdev, LE_LINK, &cp->bdaddr);
	if (!conn) {
		err = cmd_status(sk, index, MGMT_OP_SET_CONNECTION_PARAMS,
								ENOTCONN);
		goto failed;
	}

	hci_le_conn_update(conn, le16_to_cpu(cp->interval_min),
				le16_to_cpu(cp->interval_max),
				le16_to_cpu(cp->slave_latency),
				le16_to_cpu(cp->timeout_multiplier));

	err = cmd_status(sk, index, MGMT_OP_SET_CONNECTION_PARAMS, 0);

failed:
	hci_dev_unlock_bh(hdev);
	hci_dev_put(hdev);

	return err;
}

static int set_rssi_reporter(struct sock *sk, u16 index,
				unsigned char *data, u16 len)
{
	struct mgmt_cp_set_rssi_reporter *cp = (void *) data;
	struct hci_dev *hdev;
	struct hci_conn *conn;
	int err = 0;

	if (len != sizeof(*cp))
		return cmd_status(sk, index, MGMT_OP_SET_RSSI_REPORTER,
								EINVAL);

	hdev = hci_dev_get(index);
	if (!hdev)
		return cmd_status(sk, index, MGMT_OP_SET_RSSI_REPORTER,
							ENODEV);

	hci_dev_lock_bh(hdev);

	conn = hci_conn_hash_lookup_ba(hdev, LE_LINK, &cp->bdaddr);

	if (!conn) {
		err = cmd_status(sk, index, MGMT_OP_SET_RSSI_REPORTER,
						ENOTCONN);
		goto failed;
	}

	BT_DBG("updateOnThreshExceed %d ", cp->updateOnThreshExceed);
	hci_conn_set_rssi_reporter(conn, cp->rssi_threshold,
			__le16_to_cpu(cp->interval), cp->updateOnThreshExceed);

failed:
	hci_dev_unlock_bh(hdev);
	hci_dev_put(hdev);

	return err;
}

static int unset_rssi_reporter(struct sock *sk, u16 index,
			unsigned char *data, u16 len)
{
	struct mgmt_cp_unset_rssi_reporter *cp = (void *) data;
	struct hci_dev *hdev;
	struct hci_conn *conn;
	int err = 0;

	if (len != sizeof(*cp))
		return cmd_status(sk, index, MGMT_OP_UNSET_RSSI_REPORTER,
					EINVAL);

	hdev = hci_dev_get(index);

	if (!hdev)
		return cmd_status(sk, index, MGMT_OP_UNSET_RSSI_REPORTER,
					ENODEV);

	hci_dev_lock_bh(hdev);

	conn = hci_conn_hash_lookup_ba(hdev, LE_LINK, &cp->bdaddr);

	if (!conn) {
		err = cmd_status(sk, index, MGMT_OP_UNSET_RSSI_REPORTER,
					ENOTCONN);
		goto failed;
	}

	hci_conn_unset_rssi_reporter(conn);

failed:
	hci_dev_unlock_bh(hdev);
	hci_dev_put(hdev);

	return err;
}

static int le_cancel_create_conn(struct sock *sk, u16 index,
	unsigned char *data, u16 len)
{
	struct mgmt_cp_le_cancel_create_conn *cp = (void *) data;
	struct hci_dev *hdev;
	int err = 0;

	if (len != sizeof(*cp))
		return cmd_status(sk, index, MGMT_OP_LE_CANCEL_CREATE_CONN,
							EINVAL);

	hdev = hci_dev_get(index);

	if (!hdev)
		return cmd_status(sk, index, MGMT_OP_LE_CANCEL_CREATE_CONN,
							ENODEV);

	hci_dev_lock_bh(hdev);

	if (!test_bit(HCI_UP, &hdev->flags)) {
		err = cmd_status(sk, index, MGMT_OP_LE_CANCEL_CREATE_CONN,
						ENETDOWN);
		goto failed;
	}

	hci_le_cancel_create_connect(hdev, &cp->bdaddr);

failed:
	hci_dev_unlock_bh(hdev);
	hci_dev_put(hdev);

return err;
}

static int set_local_name(struct sock *sk, u16 index, unsigned char *data,
								u16 len)
{
	struct mgmt_cp_set_local_name *mgmt_cp = (void *) data;
	struct hci_cp_write_local_name hci_cp;
	struct hci_dev *hdev;
	struct pending_cmd *cmd;
	int err;

	BT_DBG("");

	if (len != sizeof(*mgmt_cp))
		return cmd_status(sk, index, MGMT_OP_SET_LOCAL_NAME, EINVAL);

	hdev = hci_dev_get(index);
	if (!hdev)
		return cmd_status(sk, index, MGMT_OP_SET_LOCAL_NAME, ENODEV);

	hci_dev_lock_bh(hdev);

	cmd = mgmt_pending_add(sk, MGMT_OP_SET_LOCAL_NAME, index, data, len);
	if (!cmd) {
		err = -ENOMEM;
		goto failed;
	}

	memcpy(hci_cp.name, mgmt_cp->name, sizeof(hci_cp.name));
	err = hci_send_cmd(hdev, HCI_OP_WRITE_LOCAL_NAME, sizeof(hci_cp),
								&hci_cp);
	if (err < 0)
		mgmt_pending_remove(cmd);

failed:
	hci_dev_unlock_bh(hdev);
	hci_dev_put(hdev);

	return err;
}

static void discovery_rsp(struct pending_cmd *cmd, void *data)
{
	struct mgmt_mode ev;

	BT_DBG("");
	if (cmd->opcode == MGMT_OP_START_DISCOVERY) {
		ev.val = 1;
		cmd_status(cmd->sk, cmd->index, MGMT_OP_START_DISCOVERY, 0);
	} else {
		ev.val = 0;
		cmd_complete(cmd->sk, cmd->index, MGMT_OP_STOP_DISCOVERY,
								NULL, 0);
		if (cmd->opcode == MGMT_OP_STOP_DISCOVERY) {
			struct hci_dev *hdev = hci_dev_get(cmd->index);
			if (hdev) {
				del_timer(&hdev->disco_le_timer);
				del_timer(&hdev->disco_timer);
				hci_dev_put(hdev);
			}
		}
	}

	mgmt_event(MGMT_EV_DISCOVERING, cmd->index, &ev, sizeof(ev), NULL);

	list_del(&cmd->list);

	mgmt_pending_free(cmd);
}

void mgmt_inquiry_started(u16 index)
{
	BT_DBG("");
	mgmt_pending_foreach(MGMT_OP_START_DISCOVERY, index,
						discovery_rsp, NULL);
}

void mgmt_inquiry_complete_evt(u16 index, u8 status)
{
	struct hci_dev *hdev;
	struct hci_cp_le_set_scan_enable le_cp = {1, 0};
	struct mgmt_mode cp = {0};
	int err = -1;

	hdev = hci_dev_get(index);

	if (hdev)
		BT_DBG("disco_state: %d", hdev->disco_state);

	if (!hdev || !lmp_le_capable(hdev)) {

		mgmt_pending_foreach(MGMT_OP_STOP_DISCOVERY, index,
						discovery_terminated, NULL);

		mgmt_event(MGMT_EV_DISCOVERING, index, &cp, sizeof(cp), NULL);

		hdev->disco_state = SCAN_IDLE;

		if (hdev)
			goto done;
		else
			return;
	}

	if (hdev->disco_state != SCAN_IDLE) {
		err = hci_send_cmd(hdev, HCI_OP_LE_SET_SCAN_ENABLE,
						sizeof(le_cp), &le_cp);
		if (err >= 0) {
			mod_timer(&hdev->disco_le_timer, jiffies +
				msecs_to_jiffies(hdev->disco_int_phase * 1000));
			hdev->disco_state = SCAN_LE;
		} else
			hdev->disco_state = SCAN_IDLE;
	}

	if (hdev->disco_state == SCAN_IDLE)
		mgmt_event(MGMT_EV_DISCOVERING, index, &cp, sizeof(cp), NULL);

	if (err < 0)
		mgmt_pending_foreach(MGMT_OP_STOP_DISCOVERY, index,
						discovery_terminated, NULL);

done:
	hci_dev_put(hdev);
}

void mgmt_disco_timeout(unsigned long data)
{
	struct hci_dev *hdev = (void *) data;
	struct pending_cmd *cmd;
	struct mgmt_mode cp = {0};

	BT_DBG("hci%d", hdev->id);

	hdev = hci_dev_get(hdev->id);

	if (!hdev)
		return;

	hci_dev_lock_bh(hdev);
	del_timer(&hdev->disco_le_timer);

	if (hdev->disco_state != SCAN_IDLE) {
		struct hci_cp_le_set_scan_enable le_cp = {0, 0};

		if (test_bit(HCI_UP, &hdev->flags)) {
			if (hdev->disco_state == SCAN_LE)
				hci_send_cmd(hdev, HCI_OP_LE_SET_SCAN_ENABLE,
							sizeof(le_cp), &le_cp);
			else
				hci_send_cmd(hdev, HCI_OP_INQUIRY_CANCEL, 0,
									 NULL);
		}
		hdev->disco_state = SCAN_IDLE;
	}

	mgmt_event(MGMT_EV_DISCOVERING, hdev->id, &cp, sizeof(cp), NULL);

	cmd = mgmt_pending_find(MGMT_OP_STOP_DISCOVERY, hdev->id);
	if (cmd)
		mgmt_pending_remove(cmd);

	hci_dev_unlock_bh(hdev);
	hci_dev_put(hdev);
}

void mgmt_disco_le_timeout(unsigned long data)
{
	struct hci_dev *hdev = (void *)data;
	struct hci_cp_le_set_scan_enable le_cp = {0, 0};

	BT_DBG("hci%d", hdev->id);

	hdev = hci_dev_get(hdev->id);

	if (!hdev)
		return;

	hci_dev_lock_bh(hdev);

	if (test_bit(HCI_UP, &hdev->flags)) {
		if (hdev->disco_state == SCAN_LE)
			hci_send_cmd(hdev, HCI_OP_LE_SET_SCAN_ENABLE,
					sizeof(le_cp), &le_cp);

	/* re-start BR scan */
		if (hdev->disco_state != SCAN_IDLE) {
			struct hci_cp_inquiry cp = {{0x33, 0x8b, 0x9e}, 4, 0};
			hdev->disco_int_phase *= 2;
			hdev->disco_int_count = 0;
			cp.num_rsp = (u8) hdev->disco_int_phase;
			hci_send_cmd(hdev, HCI_OP_INQUIRY, sizeof(cp), &cp);
			hdev->disco_state = SCAN_BR;
		}
	}

	hci_dev_unlock_bh(hdev);
	hci_dev_put(hdev);
}

static int start_discovery(struct sock *sk, u16 index)
{
	struct hci_cp_inquiry cp = {{0x33, 0x8b, 0x9e}, 8, 0};
	struct hci_dev *hdev;
	struct pending_cmd *cmd;
	int err;

	BT_DBG("");

	hdev = hci_dev_get(index);
	if (!hdev)
		return cmd_status(sk, index, MGMT_OP_START_DISCOVERY, ENODEV);

	BT_DBG("disco_state: %d", hdev->disco_state);
	hci_dev_lock_bh(hdev);

	if (hdev->disco_state && timer_pending(&hdev->disco_timer)) {
		err = -EBUSY;
		goto failed;
	}

	cmd = mgmt_pending_add(sk, MGMT_OP_START_DISCOVERY, index, NULL, 0);
	if (!cmd) {
		err = -ENOMEM;
		goto failed;
	}

	/* If LE Capable, we will alternate between BR/EDR and LE */
	if (lmp_le_capable(hdev)) {
		struct hci_cp_le_set_scan_parameters le_cp;

		/* Shorten BR scan params */
		cp.num_rsp = 1;
		cp.length /= 2;

		/* Setup LE scan params */
		memset(&le_cp, 0, sizeof(le_cp));
		le_cp.type = 0x01;		/* Active scanning */
		/* The recommended value for scan interval and window is
		 * 11.25 msec. It is calculated by: time = n * 0.625 msec */
		le_cp.interval = cpu_to_le16(0x0012);
		le_cp.window = cpu_to_le16(0x0012);
		le_cp.own_bdaddr_type = 0;	/* Public address */
		le_cp.filter = 0;		/* Accept all adv packets */

		hci_send_cmd(hdev, HCI_OP_LE_SET_SCAN_PARAMETERS,
						sizeof(le_cp), &le_cp);
	}

	err = hci_send_cmd(hdev, HCI_OP_INQUIRY, sizeof(cp), &cp);

	if (err < 0) {
		mgmt_pending_remove(cmd);
		hdev->disco_state = SCAN_IDLE;
	} else if (lmp_le_capable(hdev)) {
		cmd = mgmt_pending_find(MGMT_OP_STOP_DISCOVERY, index);
		if (!cmd)
			mgmt_pending_add(sk, MGMT_OP_STOP_DISCOVERY, index,
								NULL, 0);
		hdev->disco_int_phase = 1;
		hdev->disco_int_count = 0;
		hdev->disco_state = SCAN_BR;
		del_timer(&hdev->disco_le_timer);
		del_timer(&hdev->disco_timer);
		mod_timer(&hdev->disco_timer,
				jiffies + msecs_to_jiffies(20000));
	} else
		hdev->disco_state = SCAN_BR;

failed:
	hci_dev_unlock_bh(hdev);
	hci_dev_put(hdev);

	if (err < 0)
		return cmd_status(sk, index, MGMT_OP_START_DISCOVERY, -err);

	return err;
}

static int stop_discovery(struct sock *sk, u16 index)
{
	struct hci_cp_le_set_scan_enable le_cp = {0, 0};
	struct mgmt_mode mode_cp = {0};
	struct hci_dev *hdev;
	struct pending_cmd *cmd = NULL;
	int err = -EPERM;
	u8 state;

	BT_DBG("");

	hdev = hci_dev_get(index);
	if (!hdev)
		return cmd_status(sk, index, MGMT_OP_STOP_DISCOVERY, ENODEV);

	BT_DBG("disco_state: %d", hdev->disco_state);

	hci_dev_lock_bh(hdev);

	state = hdev->disco_state;
	hdev->disco_state = SCAN_IDLE;
	del_timer(&hdev->disco_le_timer);
	del_timer(&hdev->disco_timer);

	if (state == SCAN_LE) {
		err = hci_send_cmd(hdev, HCI_OP_LE_SET_SCAN_ENABLE,
							sizeof(le_cp), &le_cp);
		if (err >= 0) {
			mgmt_pending_foreach(MGMT_OP_STOP_DISCOVERY, index,
						discovery_terminated, NULL);

			err = cmd_complete(sk, index, MGMT_OP_STOP_DISCOVERY,
								NULL, 0);
		}
	} else if (state == SCAN_BR)
		err = hci_send_cmd(hdev, HCI_OP_INQUIRY_CANCEL, 0, NULL);

	cmd = mgmt_pending_find(MGMT_OP_STOP_DISCOVERY, index);
	if (err < 0 && cmd)
		mgmt_pending_remove(cmd);

	mgmt_event(MGMT_EV_DISCOVERING, index, &mode_cp, sizeof(mode_cp), NULL);

	hci_dev_unlock_bh(hdev);
	hci_dev_put(hdev);

	if (err < 0)
		return cmd_status(sk, index, MGMT_OP_STOP_DISCOVERY, -err);
	else
		return err;
}

static int read_local_oob_data(struct sock *sk, u16 index)
{
	struct hci_dev *hdev;
	struct pending_cmd *cmd;
	int err;

	BT_DBG("hci%u", index);

	hdev = hci_dev_get(index);
	if (!hdev)
		return cmd_status(sk, index, MGMT_OP_READ_LOCAL_OOB_DATA,
									ENODEV);

	hci_dev_lock_bh(hdev);

	if (!test_bit(HCI_UP, &hdev->flags)) {
		err = cmd_status(sk, index, MGMT_OP_READ_LOCAL_OOB_DATA,
								ENETDOWN);
		goto unlock;
	}

	if (!(hdev->features[6] & LMP_SIMPLE_PAIR)) {
		err = cmd_status(sk, index, MGMT_OP_READ_LOCAL_OOB_DATA,
								EOPNOTSUPP);
		goto unlock;
	}

	if (mgmt_pending_find(MGMT_OP_READ_LOCAL_OOB_DATA, index)) {
		err = cmd_status(sk, index, MGMT_OP_READ_LOCAL_OOB_DATA, EBUSY);
		goto unlock;
	}

	cmd = mgmt_pending_add(sk, MGMT_OP_READ_LOCAL_OOB_DATA, index, NULL, 0);
	if (!cmd) {
		err = -ENOMEM;
		goto unlock;
	}

	err = hci_send_cmd(hdev, HCI_OP_READ_LOCAL_OOB_DATA, 0, NULL);
	if (err < 0)
		mgmt_pending_remove(cmd);

unlock:
	hci_dev_unlock_bh(hdev);
	hci_dev_put(hdev);

	return err;
}

static int add_remote_oob_data(struct sock *sk, u16 index, unsigned char *data,
									u16 len)
{
	struct hci_dev *hdev;
	struct mgmt_cp_add_remote_oob_data *cp = (void *) data;
	int err;

	BT_DBG("hci%u ", index);

	if (len != sizeof(*cp))
		return cmd_status(sk, index, MGMT_OP_ADD_REMOTE_OOB_DATA,
									EINVAL);

	hdev = hci_dev_get(index);
	if (!hdev)
		return cmd_status(sk, index, MGMT_OP_ADD_REMOTE_OOB_DATA,
									ENODEV);

	hci_dev_lock_bh(hdev);

	err = hci_add_remote_oob_data(hdev, &cp->bdaddr, cp->hash,
								cp->randomizer);
	if (err < 0)
		err = cmd_status(sk, index, MGMT_OP_ADD_REMOTE_OOB_DATA, -err);
	else
		err = cmd_complete(sk, index, MGMT_OP_ADD_REMOTE_OOB_DATA, NULL,
									0);

	hci_dev_unlock_bh(hdev);
	hci_dev_put(hdev);

	return err;
}

static int remove_remote_oob_data(struct sock *sk, u16 index,
						unsigned char *data, u16 len)
{
	struct hci_dev *hdev;
	struct mgmt_cp_remove_remote_oob_data *cp = (void *) data;
	int err;

	BT_DBG("hci%u ", index);

	if (len != sizeof(*cp))
		return cmd_status(sk, index, MGMT_OP_REMOVE_REMOTE_OOB_DATA,
									EINVAL);

	hdev = hci_dev_get(index);
	if (!hdev)
		return cmd_status(sk, index, MGMT_OP_REMOVE_REMOTE_OOB_DATA,
									ENODEV);

	hci_dev_lock_bh(hdev);

	err = hci_remove_remote_oob_data(hdev, &cp->bdaddr);
	if (err < 0)
		err = cmd_status(sk, index, MGMT_OP_REMOVE_REMOTE_OOB_DATA,
									-err);
	else
		err = cmd_complete(sk, index, MGMT_OP_REMOVE_REMOTE_OOB_DATA,
								NULL, 0);

	hci_dev_unlock_bh(hdev);
	hci_dev_put(hdev);

	return err;
}

int mgmt_control(struct sock *sk, struct msghdr *msg, size_t msglen)
{
	unsigned char *buf;
	struct mgmt_hdr *hdr;
	u16 opcode, index, len;
	int err;

	BT_DBG("got %zu bytes", msglen);

	if (msglen < sizeof(*hdr))
		return -EINVAL;

	buf = kmalloc(msglen, GFP_KERNEL);
	if (!buf)
		return -ENOMEM;

	if (memcpy_fromiovec(buf, msg->msg_iov, msglen)) {
		err = -EFAULT;
		goto done;
	}

	hdr = (struct mgmt_hdr *) buf;
	opcode = get_unaligned_le16(&hdr->opcode);
	index = get_unaligned_le16(&hdr->index);
	len = get_unaligned_le16(&hdr->len);

	if (len != msglen - sizeof(*hdr)) {
		err = -EINVAL;
		goto done;
	}

	BT_DBG("got opcode %x", opcode);
	switch (opcode) {
	case MGMT_OP_READ_VERSION:
		err = read_version(sk);
		break;
	case MGMT_OP_READ_INDEX_LIST:
		err = read_index_list(sk);
		break;
	case MGMT_OP_READ_INFO:
		err = read_controller_info(sk, index);
		break;
	case MGMT_OP_SET_POWERED:
		err = set_powered(sk, index, buf + sizeof(*hdr), len);
		break;
	case MGMT_OP_SET_DISCOVERABLE:
		err = set_discoverable(sk, index, buf + sizeof(*hdr), len);
		break;
	case MGMT_OP_SET_LIMIT_DISCOVERABLE:
		err = set_limited_discoverable(sk, index, buf + sizeof(*hdr),
									len);
		break;
	case MGMT_OP_SET_CONNECTABLE:
		err = set_connectable(sk, index, buf + sizeof(*hdr), len);
		break;
	case MGMT_OP_SET_PAIRABLE:
		err = set_pairable(sk, index, buf + sizeof(*hdr), len);
		break;
	case MGMT_OP_ADD_UUID:
		err = add_uuid(sk, index, buf + sizeof(*hdr), len);
		break;
	case MGMT_OP_REMOVE_UUID:
		err = remove_uuid(sk, index, buf + sizeof(*hdr), len);
		break;
	case MGMT_OP_SET_DEV_CLASS:
		err = set_dev_class(sk, index, buf + sizeof(*hdr), len);
		break;
	case MGMT_OP_SET_SERVICE_CACHE:
		err = set_service_cache(sk, index, buf + sizeof(*hdr), len);
		break;
	case MGMT_OP_LOAD_KEYS:
		err = load_keys(sk, index, buf + sizeof(*hdr), len);
		break;
	case MGMT_OP_REMOVE_KEY:
		err = remove_key(sk, index, buf + sizeof(*hdr), len);
		break;
	case MGMT_OP_DISCONNECT:
		err = disconnect(sk, index, buf + sizeof(*hdr), len);
		break;
	case MGMT_OP_GET_CONNECTIONS:
		err = get_connections(sk, index);
		break;
	case MGMT_OP_PIN_CODE_REPLY:
		err = pin_code_reply(sk, index, buf + sizeof(*hdr), len);
		break;
	case MGMT_OP_PIN_CODE_NEG_REPLY:
		err = pin_code_neg_reply(sk, index, buf + sizeof(*hdr), len);
		break;
	case MGMT_OP_SET_IO_CAPABILITY:
		err = set_io_capability(sk, index, buf + sizeof(*hdr), len);
		break;
	case MGMT_OP_PAIR_DEVICE:
		err = pair_device(sk, index, buf + sizeof(*hdr), len);
		break;
	case MGMT_OP_USER_CONFIRM_REPLY:
	case MGMT_OP_USER_PASSKEY_REPLY:
	case MGMT_OP_USER_CONFIRM_NEG_REPLY:
		err = user_confirm_reply(sk, index, buf + sizeof(*hdr),
								len, opcode);
		break;
	case MGMT_OP_SET_LOCAL_NAME:
		err = set_local_name(sk, index, buf + sizeof(*hdr), len);
		break;
	case MGMT_OP_START_DISCOVERY:
		err = start_discovery(sk, index);
		break;
	case MGMT_OP_STOP_DISCOVERY:
		err = stop_discovery(sk, index);
		break;
	case MGMT_OP_RESOLVE_NAME:
		err = resolve_name(sk, index, buf + sizeof(*hdr), len);
		break;
	case MGMT_OP_CANCEL_RESOLVE_NAME:
		err = cancel_resolve_name(sk, index, buf + sizeof(*hdr), len);
		break;
	case MGMT_OP_SET_CONNECTION_PARAMS:
		err = set_connection_params(sk, index, buf + sizeof(*hdr), len);
		break;
	case MGMT_OP_SET_RSSI_REPORTER:
		err = set_rssi_reporter(sk, index, buf + sizeof(*hdr), len);
		break;
	case MGMT_OP_UNSET_RSSI_REPORTER:
		err = unset_rssi_reporter(sk, index, buf + sizeof(*hdr), len);
		break;
	case MGMT_OP_READ_LOCAL_OOB_DATA:
		err = read_local_oob_data(sk, index);
		break;
	case MGMT_OP_ADD_REMOTE_OOB_DATA:
		err = add_remote_oob_data(sk, index, buf + sizeof(*hdr), len);
		break;
	case MGMT_OP_REMOVE_REMOTE_OOB_DATA:
		err = remove_remote_oob_data(sk, index, buf + sizeof(*hdr),
									len);
		break;
	case MGMT_OP_ENCRYPT_LINK:
		err = encrypt_link(sk, index, buf + sizeof(*hdr), len);
		break;
	case MGMT_OP_LE_ADD_DEV_WHITE_LIST:
		err = le_add_dev_white_list(sk, index, buf + sizeof(*hdr),
									len);
		break;
	case MGMT_OP_LE_REMOVE_DEV_WHITE_LIST:
		err = le_remove_dev_white_list(sk, index, buf + sizeof(*hdr),
									len);
		break;
	case MGMT_OP_LE_CLEAR_WHITE_LIST:
		err = le_clear_white_list(sk, index);
		break;
	case MGMT_OP_LE_CREATE_CONN_WHITE_LIST:
		err = le_create_conn_white_list(sk, index);
		break;
	case MGMT_OP_LE_CANCEL_CREATE_CONN_WHITE_LIST:
		err = le_cancel_create_conn_white_list(sk, index);
		break;
	case MGMT_OP_LE_CANCEL_CREATE_CONN:
		err = le_cancel_create_conn(sk, index, buf + sizeof(*hdr), len);
		break;
	default:
		BT_DBG("Unknown op %u", opcode);
		err = cmd_status(sk, index, opcode, 0x01);
		break;
	}

	if (err < 0)
		goto done;

	err = msglen;

done:
	kfree(buf);
	return err;
}

static void cmd_status_rsp(struct pending_cmd *cmd, void *data)
{
	u8 *status = data;

	cmd_status(cmd->sk, cmd->index, cmd->opcode, *status);
	mgmt_pending_remove(cmd);
}

int mgmt_index_added(u16 index)
{
	BT_DBG("%d", index);
	return mgmt_event(MGMT_EV_INDEX_ADDED, index, NULL, 0, NULL);
}

int mgmt_index_removed(u16 index)
{
	u8 status = ENODEV;

	BT_DBG("%d", index);

	mgmt_pending_foreach(0, index, cmd_status_rsp, &status);

	return mgmt_event(MGMT_EV_INDEX_REMOVED, index, NULL, 0, NULL);
}

struct cmd_lookup {
	u8 val;
	struct sock *sk;
};

static void mode_rsp(struct pending_cmd *cmd, void *data)
{
	struct mgmt_mode *cp = cmd->param;
	struct cmd_lookup *match = data;

	if (cp->val != match->val)
		return;

	send_mode_rsp(cmd->sk, cmd->opcode, cmd->index, cp->val);

	list_del(&cmd->list);

	if (match->sk == NULL) {
		match->sk = cmd->sk;
		sock_hold(match->sk);
	}

	mgmt_pending_free(cmd);
}

int mgmt_powered(u16 index, u8 powered)
{
	struct mgmt_mode ev;
	struct cmd_lookup match = { powered, NULL };
	int ret;

	BT_DBG("hci%u %d", index, powered);

	mgmt_pending_foreach(MGMT_OP_SET_POWERED, index, mode_rsp, &match);

	if (!powered) {
		u8 status = ENETDOWN;
		mgmt_pending_foreach(0, index, cmd_status_rsp, &status);
	}

	ev.val = powered;

	ret = mgmt_event(MGMT_EV_POWERED, index, &ev, sizeof(ev), match.sk);

	if (match.sk)
		sock_put(match.sk);

	return ret;
}

<<<<<<< HEAD
int mgmt_discoverable(u16 index, u8 discoverable)
=======
int mgmt_set_powered_failed(struct hci_dev *hdev, int err)
{
	struct pending_cmd *cmd;
	u8 status;

	cmd = mgmt_pending_find(MGMT_OP_SET_POWERED, hdev);
	if (!cmd)
		return -ENOENT;

	if (err == -ERFKILL)
		status = MGMT_STATUS_RFKILLED;
	else
		status = MGMT_STATUS_FAILED;

	err = cmd_status(cmd->sk, hdev->id, MGMT_OP_SET_POWERED, status);

	mgmt_pending_remove(cmd);

	return err;
}

int mgmt_discoverable(struct hci_dev *hdev, u8 discoverable)
>>>>>>> dd156c8d
{
	struct mgmt_mode ev;
	struct cmd_lookup match = { discoverable, NULL };
	int ret;

	mgmt_pending_foreach(MGMT_OP_SET_DISCOVERABLE, index, mode_rsp, &match);

	ev.val = discoverable;

	ret = mgmt_event(MGMT_EV_DISCOVERABLE, index, &ev, sizeof(ev),
								match.sk);

	if (match.sk)
		sock_put(match.sk);

	return ret;
}

int mgmt_connectable(u16 index, u8 connectable)
{
	struct mgmt_mode ev;
	struct cmd_lookup match = { connectable, NULL };
	int ret;

	mgmt_pending_foreach(MGMT_OP_SET_CONNECTABLE, index, mode_rsp, &match);

	ev.val = connectable;

	ret = mgmt_event(MGMT_EV_CONNECTABLE, index, &ev, sizeof(ev), match.sk);

	if (match.sk)
		sock_put(match.sk);

	return ret;
}

int mgmt_new_key(u16 index, struct link_key *key, u8 bonded)
{
	struct mgmt_ev_new_key *ev;
	int err, total;

	total = sizeof(struct mgmt_ev_new_key) + key->dlen;
	ev = kzalloc(total, GFP_ATOMIC);
	if (!ev)
		return -ENOMEM;

	bacpy(&ev->key.bdaddr, &key->bdaddr);
	ev->key.addr_type = key->addr_type;
	ev->key.key_type = key->key_type;
	memcpy(ev->key.val, key->val, 16);
	ev->key.pin_len = key->pin_len;
	ev->key.auth = key->auth;
	ev->store_hint = bonded;
	ev->key.dlen = key->dlen;

	memcpy(ev->key.data, key->data, key->dlen);

	err = mgmt_event(MGMT_EV_NEW_KEY, index, ev, total, NULL);

	kfree(ev);

	return err;
}

int mgmt_connected(u16 index, bdaddr_t *bdaddr, u8 le)
{
	struct mgmt_ev_connected ev;
	struct pending_cmd *cmd;
	struct hci_dev *hdev;

	BT_DBG("hci%u", index);

	hdev = hci_dev_get(index);

	if (!hdev)
		return -ENODEV;

	bacpy(&ev.bdaddr, bdaddr);
	ev.le = le;

	cmd = mgmt_pending_find(MGMT_OP_LE_CREATE_CONN_WHITE_LIST, index);
	if (cmd) {
		BT_ERR("mgmt_connected remove mgmt pending white_list");
		mgmt_pending_remove(cmd);
	}

	return mgmt_event(MGMT_EV_CONNECTED, index, &ev, sizeof(ev), NULL);
}

int mgmt_le_conn_params(u16 index, bdaddr_t *bdaddr, u16 interval,
						u16 latency, u16 timeout)
{
	struct mgmt_ev_le_conn_params ev;

	bacpy(&ev.bdaddr, bdaddr);
	ev.interval = interval;
	ev.latency = latency;
	ev.timeout = timeout;

	return mgmt_event(MGMT_EV_LE_CONN_PARAMS, index, &ev, sizeof(ev),
									NULL);
}

static void disconnect_rsp(struct pending_cmd *cmd, void *data)
{
	struct mgmt_cp_disconnect *cp = cmd->param;
	struct sock **sk = data;
	struct mgmt_rp_disconnect rp;

	bacpy(&rp.bdaddr, &cp->bdaddr);

	cmd_complete(cmd->sk, cmd->index, MGMT_OP_DISCONNECT, &rp, sizeof(rp));

	*sk = cmd->sk;
	sock_hold(*sk);

	mgmt_pending_remove(cmd);
}

int mgmt_disconnected(u16 index, bdaddr_t *bdaddr, u8 reason)
{
	struct mgmt_ev_disconnected ev;
	struct sock *sk = NULL;
	int err;

	bacpy(&ev.bdaddr, bdaddr);
	ev.reason = reason;

	err = mgmt_event(MGMT_EV_DISCONNECTED, index, &ev, sizeof(ev), sk);

	if (sk)
		sock_put(sk);

	mgmt_pending_foreach(MGMT_OP_DISCONNECT, index, disconnect_rsp, &sk);

	return err;
}

int mgmt_disconnect_failed(u16 index)
{
	struct pending_cmd *cmd;
	int err;

	cmd = mgmt_pending_find(MGMT_OP_DISCONNECT, index);
	if (!cmd)
		return -ENOENT;

	err = cmd_status(cmd->sk, index, MGMT_OP_DISCONNECT, EIO);

	mgmt_pending_remove(cmd);

	return err;
}

int mgmt_connect_failed(u16 index, bdaddr_t *bdaddr, u8 status)
{
	struct mgmt_ev_connect_failed ev;

	bacpy(&ev.bdaddr, bdaddr);
	ev.status = status;

	return mgmt_event(MGMT_EV_CONNECT_FAILED, index, &ev, sizeof(ev), NULL);
}

int mgmt_pin_code_request(u16 index, bdaddr_t *bdaddr)
{
	struct mgmt_ev_pin_code_request ev;

	BT_DBG("hci%u", index);

	bacpy(&ev.bdaddr, bdaddr);
	ev.secure = 0;

	return mgmt_event(MGMT_EV_PIN_CODE_REQUEST, index, &ev, sizeof(ev),
									NULL);
}

int mgmt_pin_code_reply_complete(u16 index, bdaddr_t *bdaddr, u8 status)
{
	struct pending_cmd *cmd;
	struct mgmt_rp_pin_code_reply rp;
	int err;

	cmd = mgmt_pending_find(MGMT_OP_PIN_CODE_REPLY, index);
	if (!cmd)
		return -ENOENT;

	bacpy(&rp.bdaddr, bdaddr);
	rp.status = status;

	err = cmd_complete(cmd->sk, index, MGMT_OP_PIN_CODE_REPLY, &rp,
								sizeof(rp));

	mgmt_pending_remove(cmd);

	return err;
}

int mgmt_pin_code_neg_reply_complete(u16 index, bdaddr_t *bdaddr, u8 status)
{
	struct pending_cmd *cmd;
	struct mgmt_rp_pin_code_reply rp;
	int err;

	cmd = mgmt_pending_find(MGMT_OP_PIN_CODE_NEG_REPLY, index);
	if (!cmd)
		return -ENOENT;

	bacpy(&rp.bdaddr, bdaddr);
	rp.status = status;

	err = cmd_complete(cmd->sk, index, MGMT_OP_PIN_CODE_NEG_REPLY, &rp,
								sizeof(rp));

	mgmt_pending_remove(cmd);

	return err;
}

int mgmt_user_confirm_request(u16 index, u8 event,
					bdaddr_t *bdaddr, __le32 value)
{
	struct mgmt_ev_user_confirm_request ev;
	struct hci_conn *conn = NULL;
	struct hci_dev *hdev;
	u8 loc_cap, rem_cap, loc_mitm, rem_mitm;

	BT_DBG("hci%u", index);

	hdev = hci_dev_get(index);

	if (!hdev)
		return -ENODEV;

	conn = hci_conn_hash_lookup_ba(hdev, ACL_LINK, bdaddr);

	ev.auto_confirm = 0;

	if (!conn || event != HCI_EV_USER_CONFIRM_REQUEST)
		goto no_auto_confirm;

	loc_cap = (conn->io_capability == 0x04) ? 0x01 : conn->io_capability;
	rem_cap = conn->remote_cap;
	loc_mitm = conn->auth_type & 0x01;
	rem_mitm = conn->remote_auth & 0x01;

	if ((conn->auth_type & HCI_AT_DEDICATED_BONDING) &&
			conn->auth_initiator && rem_cap == 0x03)
		ev.auto_confirm = 1;
	else if (loc_cap == 0x01 && (rem_cap == 0x00 || rem_cap == 0x03)) {
		if (!loc_mitm && !rem_mitm)
			value = 0;
		goto no_auto_confirm;
	}

	/* Show bonding dialog if neither side requires no bonding */
	if ((conn->auth_type > 0x01) && (conn->remote_auth > 0x01)) {
		if (!loc_mitm && !rem_mitm)
			value = 0;
		goto no_auto_confirm;
	}

	if ((!loc_mitm || rem_cap == 0x03) && (!rem_mitm || loc_cap == 0x03))
		ev.auto_confirm = 1;

no_auto_confirm:
	bacpy(&ev.bdaddr, bdaddr);
	ev.event = event;
	put_unaligned_le32(value, &ev.value);

	hci_dev_put(hdev);

	return mgmt_event(MGMT_EV_USER_CONFIRM_REQUEST, index, &ev, sizeof(ev),
									NULL);
}

int mgmt_user_passkey_request(u16 index, bdaddr_t *bdaddr)
{
	struct mgmt_ev_user_passkey_request ev;

	BT_DBG("hci%u", index);

	bacpy(&ev.bdaddr, bdaddr);

	return mgmt_event(MGMT_EV_USER_PASSKEY_REQUEST, index, &ev, sizeof(ev),
									NULL);
}

static int confirm_reply_complete(u16 index, bdaddr_t *bdaddr, u8 status,
								u8 opcode)
{
	struct pending_cmd *cmd;
	struct mgmt_rp_user_confirm_reply rp;
	int err;

	cmd = mgmt_pending_find(opcode, index);
	if (!cmd)
		return -ENOENT;

	bacpy(&rp.bdaddr, bdaddr);
	rp.status = status;
	err = cmd_complete(cmd->sk, index, opcode, &rp, sizeof(rp));

	mgmt_pending_remove(cmd);

	return err;
}

int mgmt_user_confirm_reply_complete(u16 index, bdaddr_t *bdaddr, u8 status)
{
	return confirm_reply_complete(index, bdaddr, status,
						MGMT_OP_USER_CONFIRM_REPLY);
}

int mgmt_user_confirm_neg_reply_complete(u16 index, bdaddr_t *bdaddr, u8 status)
{
	return confirm_reply_complete(index, bdaddr, status,
					MGMT_OP_USER_CONFIRM_NEG_REPLY);
}

int mgmt_auth_failed(u16 index, bdaddr_t *bdaddr, u8 status)
{
	struct mgmt_ev_auth_failed ev;

	bacpy(&ev.bdaddr, bdaddr);
	ev.status = status;

	return mgmt_event(MGMT_EV_AUTH_FAILED, index, &ev, sizeof(ev), NULL);
}

int mgmt_set_local_name_complete(u16 index, u8 *name, u8 status)
{
	struct pending_cmd *cmd;
	struct hci_dev *hdev;
	struct mgmt_cp_set_local_name ev;
	int err;

	memset(&ev, 0, sizeof(ev));
	memcpy(ev.name, name, HCI_MAX_NAME_LENGTH);

	cmd = mgmt_pending_find(MGMT_OP_SET_LOCAL_NAME, index);
	if (!cmd)
		goto send_event;

	if (status) {
		err = cmd_status(cmd->sk, index, MGMT_OP_SET_LOCAL_NAME, EIO);
		goto failed;
	}

	hdev = hci_dev_get(index);
	if (hdev) {
		update_eir(hdev);
		hci_dev_put(hdev);
	}

	err = cmd_complete(cmd->sk, index, MGMT_OP_SET_LOCAL_NAME, &ev,
								sizeof(ev));
	if (err < 0)
		goto failed;

send_event:
	err = mgmt_event(MGMT_EV_LOCAL_NAME_CHANGED, index, &ev, sizeof(ev),
							cmd ? cmd->sk : NULL);

failed:
	if (cmd)
		mgmt_pending_remove(cmd);
	return err;
}

int mgmt_read_local_oob_data_reply_complete(u16 index, u8 *hash, u8 *randomizer,
								u8 status)
{
	struct pending_cmd *cmd;
	int err;

	BT_DBG("hci%u status %u", index, status);

	cmd = mgmt_pending_find(MGMT_OP_READ_LOCAL_OOB_DATA, index);
	if (!cmd)
		return -ENOENT;

	if (status) {
		err = cmd_status(cmd->sk, index, MGMT_OP_READ_LOCAL_OOB_DATA,
									EIO);
	} else {
		struct mgmt_rp_read_local_oob_data rp;

		memcpy(rp.hash, hash, sizeof(rp.hash));
		memcpy(rp.randomizer, randomizer, sizeof(rp.randomizer));

		err = cmd_complete(cmd->sk, index, MGMT_OP_READ_LOCAL_OOB_DATA,
							&rp, sizeof(rp));
	}

	mgmt_pending_remove(cmd);

	return err;
}

void mgmt_read_rssi_complete(u16 index, s8 rssi, bdaddr_t *bdaddr,
		u16 handle, u8 status)
{
	struct mgmt_ev_rssi_update ev;
	struct hci_conn *conn;
	struct hci_dev *hdev;

	if (status)
		return;

	hdev = hci_dev_get(index);
	conn = hci_conn_hash_lookup_handle(hdev, handle);

	if (!conn)
		return;

	BT_DBG("rssi_update_thresh_exceed : %d ",
		   conn->rssi_update_thresh_exceed);
	BT_DBG("RSSI Threshold : %d , recvd RSSI : %d ",
			conn->rssi_threshold, rssi);

	if (conn->rssi_update_thresh_exceed == 1) {
		BT_DBG("rssi_update_thresh_exceed == 1");
		if (rssi > conn->rssi_threshold) {
			memset(&ev, 0, sizeof(ev));
			bacpy(&ev.bdaddr, bdaddr);
			ev.rssi = rssi;
			mgmt_event(MGMT_EV_RSSI_UPDATE, index, &ev,
				sizeof(ev), NULL);
		} else {
			hci_conn_set_rssi_reporter(conn, conn->rssi_threshold,
				conn->rssi_update_interval,
				conn->rssi_update_thresh_exceed);
		}
	} else {
		BT_DBG("rssi_update_thresh_exceed == 0");
		if (rssi < conn->rssi_threshold) {
			memset(&ev, 0, sizeof(ev));
			bacpy(&ev.bdaddr, bdaddr);
			ev.rssi = rssi;
			mgmt_event(MGMT_EV_RSSI_UPDATE, index, &ev,
				sizeof(ev), NULL);
		} else {
			hci_conn_set_rssi_reporter(conn, conn->rssi_threshold,
				conn->rssi_update_interval,
				conn->rssi_update_thresh_exceed);
		}
	}
}


int mgmt_device_found(u16 index, bdaddr_t *bdaddr, u8 type, u8 le,
			u8 *dev_class, s8 rssi, u8 eir_len, u8 *eir)
{
	struct mgmt_ev_device_found ev;
	struct hci_dev *hdev;
	int err;

	BT_DBG("le: %d", le);

	memset(&ev, 0, sizeof(ev));

	bacpy(&ev.bdaddr, bdaddr);
	ev.rssi = rssi;
	ev.type = type;
	ev.le = le;

	if (dev_class)
		memcpy(ev.dev_class, dev_class, sizeof(ev.dev_class));

	if (eir && eir_len)
		memcpy(ev.eir, eir, eir_len);

	err = mgmt_event(MGMT_EV_DEVICE_FOUND, index, &ev, sizeof(ev), NULL);

	if (err < 0)
		return err;

	hdev = hci_dev_get(index);

	if (!hdev)
		return 0;

	if (hdev->disco_state == SCAN_IDLE)
		goto done;

	hdev->disco_int_count++;

	if (hdev->disco_int_count >= hdev->disco_int_phase) {
		/* Inquiry scan for General Discovery LAP */
		struct hci_cp_inquiry cp = {{0x33, 0x8b, 0x9e}, 4, 0};
		struct hci_cp_le_set_scan_enable le_cp = {0, 0};

		hdev->disco_int_phase *= 2;
		hdev->disco_int_count = 0;
		if (hdev->disco_state == SCAN_LE) {
			/* cancel LE scan */
			hci_send_cmd(hdev, HCI_OP_LE_SET_SCAN_ENABLE,
					sizeof(le_cp), &le_cp);
			/* start BR scan */
			cp.num_rsp = (u8) hdev->disco_int_phase;
			hci_send_cmd(hdev, HCI_OP_INQUIRY,
					sizeof(cp), &cp);
			hdev->disco_state = SCAN_BR;
			del_timer_sync(&hdev->disco_le_timer);
		}
	}

done:
	hci_dev_put(hdev);
	return 0;
}


int mgmt_remote_name(u16 index, bdaddr_t *bdaddr, u8 status, u8 *name)
{
	struct mgmt_ev_remote_name ev;

	memset(&ev, 0, sizeof(ev));

	bacpy(&ev.bdaddr, bdaddr);
	ev.status = status;
	memcpy(ev.name, name, HCI_MAX_NAME_LENGTH);

	return mgmt_event(MGMT_EV_REMOTE_NAME, index, &ev, sizeof(ev), NULL);
}

int mgmt_encrypt_change(u16 index, bdaddr_t *bdaddr, u8 status)
{
	struct mgmt_ev_encrypt_change ev;

	BT_DBG("hci%u", index);

	bacpy(&ev.bdaddr, bdaddr);
	ev.status = status;

	return mgmt_event(MGMT_EV_ENCRYPT_CHANGE, index, &ev, sizeof(ev),
									NULL);
}

int mgmt_remote_class(u16 index, bdaddr_t *bdaddr, u8 dev_class[3])
{
	struct mgmt_ev_remote_class ev;

	memset(&ev, 0, sizeof(ev));

	bacpy(&ev.bdaddr, bdaddr);
	memcpy(ev.dev_class, dev_class, 3);

	return mgmt_event(MGMT_EV_REMOTE_CLASS, index, &ev, sizeof(ev), NULL);
}

int mgmt_remote_version(u16 index, bdaddr_t *bdaddr, u8 ver, u16 mnf,
							u16 sub_ver)
{
	struct mgmt_ev_remote_version ev;

	memset(&ev, 0, sizeof(ev));

	bacpy(&ev.bdaddr, bdaddr);
	ev.lmp_ver = ver;
	ev.manufacturer = mnf;
	ev.lmp_subver = sub_ver;

	return mgmt_event(MGMT_EV_REMOTE_VERSION, index, &ev, sizeof(ev), NULL);
}

int mgmt_remote_features(u16 index, bdaddr_t *bdaddr, u8 features[8])
{
	struct mgmt_ev_remote_features ev;

	memset(&ev, 0, sizeof(ev));

	bacpy(&ev.bdaddr, bdaddr);
	memcpy(ev.features, features, sizeof(ev.features));

	return mgmt_event(MGMT_EV_REMOTE_FEATURES, index, &ev, sizeof(ev),
									NULL);
}<|MERGE_RESOLUTION|>--- conflicted
+++ resolved
@@ -2838,15 +2838,12 @@
 	return ret;
 }
 
-<<<<<<< HEAD
-int mgmt_discoverable(u16 index, u8 discoverable)
-=======
-int mgmt_set_powered_failed(struct hci_dev *hdev, int err)
+int mgmt_set_powered_failed(u16 index, int err)
 {
 	struct pending_cmd *cmd;
 	u8 status;
 
-	cmd = mgmt_pending_find(MGMT_OP_SET_POWERED, hdev);
+	cmd = mgmt_pending_find(MGMT_OP_SET_POWERED, index);
 	if (!cmd)
 		return -ENOENT;
 
@@ -2855,15 +2852,14 @@
 	else
 		status = MGMT_STATUS_FAILED;
 
-	err = cmd_status(cmd->sk, hdev->id, MGMT_OP_SET_POWERED, status);
+	err = cmd_status(cmd->sk, index, MGMT_OP_SET_POWERED, status);
 
 	mgmt_pending_remove(cmd);
 
 	return err;
 }
 
-int mgmt_discoverable(struct hci_dev *hdev, u8 discoverable)
->>>>>>> dd156c8d
+int mgmt_discoverable(u16 index, u8 discoverable)
 {
 	struct mgmt_mode ev;
 	struct cmd_lookup match = { discoverable, NULL };
