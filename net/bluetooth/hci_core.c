--- conflicted
+++ resolved
@@ -1001,12 +1001,8 @@
 	BT_DBG("%s", hdev->name);
 
 	err = hci_dev_open(hdev->id);
-<<<<<<< HEAD
-	if (err && err != -EALREADY)
-=======
 	if (err < 0) {
-		mgmt_set_powered_failed(hdev, err);
->>>>>>> dd156c8d
+		mgmt_set_powered_failed(hdev->id, err);
 		return;
 	}
 
