/*
   BlueZ - Bluetooth protocol stack for Linux
   Copyright (c) 2013 The Linux Foundation.  All rights reserved.
   Copyright (C) 2011 Nokia Corporation and/or its subsidiary(-ies).

   This program is free software; you can redistribute it and/or modify
   it under the terms of the GNU General Public License version 2 as
   published by the Free Software Foundation;

   THE SOFTWARE IS PROVIDED "AS IS", WITHOUT WARRANTY OF ANY KIND, EXPRESS
   OR IMPLIED, INCLUDING BUT NOT LIMITED TO THE WARRANTIES OF MERCHANTABILITY,
   FITNESS FOR A PARTICULAR PURPOSE AND NONINFRINGEMENT OF THIRD PARTY RIGHTS.
   IN NO EVENT SHALL THE COPYRIGHT HOLDER(S) AND AUTHOR(S) BE LIABLE FOR ANY
   CLAIM, OR ANY SPECIAL INDIRECT OR CONSEQUENTIAL DAMAGES, OR ANY DAMAGES
   WHATSOEVER RESULTING FROM LOSS OF USE, DATA OR PROFITS, WHETHER IN AN
   ACTION OF CONTRACT, NEGLIGENCE OR OTHER TORTIOUS ACTION, ARISING OUT OF
   OR IN CONNECTION WITH THE USE OR PERFORMANCE OF THIS SOFTWARE.

   ALL LIABILITY, INCLUDING LIABILITY FOR INFRINGEMENT OF ANY PATENTS,
   COPYRIGHTS, TRADEMARKS OR OTHER RIGHTS, RELATING TO USE OF THIS
   SOFTWARE IS DISCLAIMED.
*/

#include <linux/interrupt.h>
#include <linux/module.h>

#include <net/bluetooth/bluetooth.h>
#include <net/bluetooth/hci_core.h>
#include <net/bluetooth/l2cap.h>
#include <net/bluetooth/mgmt.h>
#include <net/bluetooth/smp.h>
#include <linux/crypto.h>
#include <crypto/b128ops.h>
#include <asm/unaligned.h>

#define SMP_TIMEOUT 30000 /* 30 seconds */

#define SMP_MIN_CONN_INTERVAL	40	/* 50ms (40 * 1.25ms) */
#define SMP_MAX_CONN_INTERVAL	56	/* 70ms (56 * 1.25ms) */
#define SMP_MAX_CONN_LATENCY	0	/* 0ms (0 * 1.25ms) */
#define SMP_SUPERVISION_TIMEOUT	500	/* 5 seconds (500 * 10ms) */

#ifndef FALSE
#define FALSE 0
#define TRUE (!FALSE)
#endif

static int smp_distribute_keys(struct l2cap_conn *conn, __u8 force);

#define AUTH_REQ_MASK   0x07

static inline void swap128(u8 src[16], u8 dst[16])
{
	int i;
	for (i = 0; i < 16; i++)
		dst[15 - i] = src[i];
}

static inline void swap56(u8 src[7], u8 dst[7])
{
	int i;
	for (i = 0; i < 7; i++)
		dst[6 - i] = src[i];
}

static int smp_e(struct crypto_blkcipher *tfm, const u8 *k, u8 *r)
{
	struct blkcipher_desc desc;
	struct scatterlist sg;
	int err, iv_len;
	unsigned char iv[128];

	if (tfm == NULL) {
		BT_ERR("tfm %p", tfm);
		return -EINVAL;
	}

	desc.tfm = tfm;
	desc.flags = 0;

	err = crypto_blkcipher_setkey(tfm, k, 16);
	if (err) {
		BT_ERR("cipher setkey failed: %d", err);
		return err;
	}

	sg_init_one(&sg, r, 16);

	iv_len = crypto_blkcipher_ivsize(tfm);
	if (iv_len) {
		memset(&iv, 0xff, iv_len);
		crypto_blkcipher_set_iv(tfm, iv, iv_len);
	}

	err = crypto_blkcipher_encrypt(&desc, &sg, &sg, 16);
	if (err)
		BT_ERR("Encrypt data error %d", err);

	return err;
}

static int smp_c1(struct crypto_blkcipher *tfm, u8 k[16], u8 r[16],
		u8 preq[7], u8 pres[7], u8 _iat, bdaddr_t *ia,
		u8 _rat, bdaddr_t *ra, u8 res[16])
{
	u8 p1[16], p2[16];
	int err;

	memset(p1, 0, 16);

	/* p1 = pres || preq || _rat || _iat */
	swap56(pres, p1);
	swap56(preq, p1 + 7);
	p1[14] = _rat;
	p1[15] = _iat;

	memset(p2, 0, 16);

	/* p2 = padding || ia || ra */
	baswap((bdaddr_t *) (p2 + 4), ia);
	baswap((bdaddr_t *) (p2 + 10), ra);

	/* res = r XOR p1 */
	u128_xor((u128 *) res, (u128 *) r, (u128 *) p1);

	/* res = e(k, res) */
	err = smp_e(tfm, k, res);
	if (err) {
		BT_ERR("Encrypt data error");
		return err;
	}

	/* res = res XOR p2 */
	u128_xor((u128 *) res, (u128 *) res, (u128 *) p2);

	/* res = e(k, res) */
	err = smp_e(tfm, k, res);
	if (err)
		BT_ERR("Encrypt data error");

	return err;
}

static int smp_s1(struct crypto_blkcipher *tfm, u8 k[16],
			u8 r1[16], u8 r2[16], u8 _r[16])
{
	int err;

	/* Just least significant octets from r1 and r2 are considered */
	memcpy(_r, r1 + 8, 8);
	memcpy(_r + 8, r2 + 8, 8);

	err = smp_e(tfm, k, _r);
	if (err)
		BT_ERR("Encrypt data error");

	return err;
}

static int smp_rand(u8 *buf)
{
	get_random_bytes(buf, 16);

	return 0;
}

static struct sk_buff *smp_build_cmd(struct l2cap_conn *conn, u8 code,
		u16 dlen, void *data)
{
	struct sk_buff *skb;
	struct l2cap_hdr *lh;
	int len;

	len = L2CAP_HDR_SIZE + sizeof(code) + dlen;

	if (len > conn->mtu)
		return NULL;

	skb = bt_skb_alloc(len, GFP_ATOMIC);
	if (!skb)
		return NULL;

	lh = (struct l2cap_hdr *) skb_put(skb, L2CAP_HDR_SIZE);
	lh->len = cpu_to_le16(sizeof(code) + dlen);
	lh->cid = cpu_to_le16(L2CAP_CID_SMP);

	memcpy(skb_put(skb, sizeof(code)), &code, sizeof(code));

	memcpy(skb_put(skb, dlen), data, dlen);

	return skb;
}

static void smp_send_cmd(struct l2cap_conn *conn, u8 code, u16 len, void *data)
{
	struct sk_buff *skb = smp_build_cmd(conn, code, len, data);

	BT_DBG("code 0x%2.2x", code);

	if (!skb)
		return;

	hci_send_acl(conn->hcon, NULL, skb, 0);
}

static __u8 authreq_to_seclevel(__u8 authreq)
{
	if (authreq & SMP_AUTH_MITM)
		return BT_SECURITY_HIGH;
	else if (authreq & SMP_AUTH_BONDING)
		return BT_SECURITY_MEDIUM;
	else
		return BT_SECURITY_LOW;
}

static __u8 seclevel_to_authreq(__u8 level)
{
	switch (level) {
	case BT_SECURITY_VERY_HIGH:
	case BT_SECURITY_HIGH:
		return SMP_AUTH_MITM | SMP_AUTH_BONDING;

	default:
		return SMP_AUTH_NONE;
	}
}

static void build_pairing_cmd(struct l2cap_conn *conn,
				struct smp_cmd_pairing *req,
				struct smp_cmd_pairing *rsp,
				__u8 authreq)
{
	struct hci_conn *hcon = conn->hcon;
	u8 all_keys = 0;
	u8 dist_keys = 0;

	dist_keys = SMP_DIST_ENC_KEY;
	authreq |= SMP_AUTH_BONDING;

	BT_DBG("conn->hcon->io_capability:%d", conn->hcon->io_capability);

	if (rsp == NULL) {
		req->io_capability = conn->hcon->io_capability;
		req->oob_flag = hcon->oob ? SMP_OOB_PRESENT :
							SMP_OOB_NOT_PRESENT;
		req->max_key_size = SMP_MAX_ENC_KEY_SIZE;
		req->init_key_dist = all_keys;
		req->resp_key_dist = dist_keys;
<<<<<<< HEAD
		req->auth_req = authreq;
		BT_DBG("SMP_CMD_PAIRING_REQ %d %d %d %d %2.2x %2.2x",
				req->io_capability, req->oob_flag,
				req->auth_req, req->max_key_size,
				req->init_key_dist, req->resp_key_dist);
=======
		req->auth_req = (authreq & AUTH_REQ_MASK);
>>>>>>> 2713e279
		return;
	}

	/* Only request OOB if remote AND we support it */
	if (req->oob_flag)
		rsp->oob_flag = hcon->oob ? SMP_OOB_PRESENT :
						SMP_OOB_NOT_PRESENT;
	else
		rsp->oob_flag = SMP_OOB_NOT_PRESENT;

	rsp->io_capability = conn->hcon->io_capability;
	rsp->max_key_size = SMP_MAX_ENC_KEY_SIZE;
	rsp->init_key_dist = req->init_key_dist & all_keys;
	rsp->resp_key_dist = req->resp_key_dist & dist_keys;
<<<<<<< HEAD
	rsp->auth_req = authreq;
	BT_DBG("SMP_CMD_PAIRING_RSP %d %d %d %d %2.2x %2.2x",
			req->io_capability, req->oob_flag, req->auth_req,
			req->max_key_size, req->init_key_dist,
			req->resp_key_dist);
=======
	rsp->auth_req = (authreq & AUTH_REQ_MASK);
>>>>>>> 2713e279
}

static u8 check_enc_key_size(struct l2cap_conn *conn, __u8 max_key_size)
{
	struct hci_conn *hcon = conn->hcon;

	if ((max_key_size > SMP_MAX_ENC_KEY_SIZE) ||
			(max_key_size < SMP_MIN_ENC_KEY_SIZE))
		return SMP_ENC_KEY_SIZE;

	hcon->smp_key_size = max_key_size;

	return 0;
}

<<<<<<< HEAD
#define JUST_WORKS	SMP_JUST_WORKS
#define REQ_PASSKEY	SMP_REQ_PASSKEY
#define CFM_PASSKEY	SMP_CFM_PASSKEY
#define JUST_CFM	SMP_JUST_CFM
#define OVERLAP		SMP_OVERLAP
static const u8	gen_method[5][5] = {
	{JUST_WORKS,  JUST_CFM,    REQ_PASSKEY, JUST_WORKS, REQ_PASSKEY},
	{JUST_WORKS,  JUST_CFM,    REQ_PASSKEY, JUST_WORKS, REQ_PASSKEY},
	{CFM_PASSKEY, CFM_PASSKEY, REQ_PASSKEY, JUST_WORKS, CFM_PASSKEY},
	{JUST_WORKS,  JUST_CFM,    JUST_WORKS,  JUST_WORKS, JUST_CFM},
	{CFM_PASSKEY, CFM_PASSKEY, REQ_PASSKEY, JUST_WORKS, OVERLAP}
=======
static void smp_failure(struct l2cap_conn *conn, u8 reason, u8 send)
{
	struct hci_conn *hcon = conn->hcon;

	if (send)
		smp_send_cmd(conn, SMP_CMD_PAIRING_FAIL, sizeof(reason),
								&reason);

	clear_bit(HCI_CONN_ENCRYPT_PEND, &conn->hcon->flags);
	mgmt_auth_failed(conn->hcon->hdev, conn->dst, hcon->type,
			 hcon->dst_type, reason);

	cancel_delayed_work_sync(&conn->security_timer);

	if (test_and_clear_bit(HCI_CONN_LE_SMP_PEND, &conn->hcon->flags))
		smp_chan_destroy(conn);
}

#define JUST_WORKS	0x00
#define JUST_CFM	0x01
#define REQ_PASSKEY	0x02
#define CFM_PASSKEY	0x03
#define REQ_OOB		0x04
#define OVERLAP		0xFF

static const u8 gen_method[5][5] = {
	{ JUST_WORKS,  JUST_CFM,    REQ_PASSKEY, JUST_WORKS, REQ_PASSKEY },
	{ JUST_WORKS,  JUST_CFM,    REQ_PASSKEY, JUST_WORKS, REQ_PASSKEY },
	{ CFM_PASSKEY, CFM_PASSKEY, REQ_PASSKEY, JUST_WORKS, CFM_PASSKEY },
	{ JUST_WORKS,  JUST_CFM,    JUST_WORKS,  JUST_WORKS, JUST_CFM    },
	{ CFM_PASSKEY, CFM_PASSKEY, REQ_PASSKEY, JUST_WORKS, OVERLAP     },
>>>>>>> 2713e279
};

static int tk_request(struct l2cap_conn *conn, u8 remote_oob, u8 auth,
						u8 local_io, u8 remote_io)
{
	struct hci_conn *hcon = conn->hcon;
	u8 method;
	u32 passkey = 0;
	int ret = 0;

	/* Initialize key to JUST WORKS */
	memset(hcon->tk, 0, sizeof(hcon->tk));
	hcon->tk_valid = FALSE;
	hcon->auth = auth;

	/* By definition, OOB data will be used if both sides have it available
	 */
	if (remote_oob && hcon->oob) {
		method = SMP_REQ_OOB;
		goto agent_request;
	}

	BT_DBG("tk_request: auth:%d lcl:%d rem:%d", auth, local_io, remote_io);

	/* If neither side wants MITM, use JUST WORKS */
	/* If either side has unknown io_caps, use JUST_WORKS */
	if (!(auth & SMP_AUTH_MITM) ||
			local_io > SMP_IO_KEYBOARD_DISPLAY ||
			remote_io > SMP_IO_KEYBOARD_DISPLAY) {
		hcon->auth &= ~SMP_AUTH_MITM;
		hcon->tk_valid = TRUE;
		return 0;
	}

	/* MITM is now officially requested, but not required */
	/* Determine what we need (if anything) from the agent */
	method = gen_method[local_io][remote_io];

	BT_DBG("tk_method: %d", method);

	if (method == SMP_JUST_WORKS || method == SMP_JUST_CFM)
		hcon->auth &= ~SMP_AUTH_MITM;

	/* Don't bother confirming unbonded JUST_WORKS */
	if (!(auth & SMP_AUTH_BONDING) && method == SMP_JUST_CFM) {
		hcon->tk_valid = TRUE;
		return 0;
	} else if (method == SMP_JUST_WORKS) {
		hcon->tk_valid = TRUE;
		return 0;
	} else if (method == SMP_OVERLAP) {
		if (hcon->link_mode & HCI_LM_MASTER)
			method = SMP_CFM_PASSKEY;
		else
			method = SMP_REQ_PASSKEY;
	}

	BT_DBG("tk_method-2: %d", method);

	if (method == SMP_CFM_PASSKEY) {
		u8 key[16];
		/* Generate a passkey for display. It is not valid until
		 * confirmed.
		 */
		memset(key, 0, sizeof(key));
		get_random_bytes(&passkey, sizeof(passkey));
		passkey %= 1000000;
		put_unaligned_le32(passkey, key);
		swap128(key, hcon->tk);
		BT_DBG("PassKey: %d", passkey);
	}

agent_request:
	hci_dev_lock(hcon->hdev);

	switch (method) {
	case SMP_REQ_PASSKEY:
		ret = mgmt_user_confirm_request(hcon->hdev->id,
				HCI_EV_USER_PASSKEY_REQUEST, conn->dst, 0);
		break;
	case SMP_CFM_PASSKEY:
	default:
		ret = mgmt_user_confirm_request(hcon->hdev->id,
			HCI_EV_USER_CONFIRM_REQUEST, conn->dst, passkey);
		break;
	}

	hci_dev_unlock(hcon->hdev);

	return ret;
}

static int send_pairing_confirm(struct l2cap_conn *conn)
{
	struct hci_conn *hcon = conn->hcon;
	struct crypto_blkcipher *tfm = hcon->hdev->tfm;
	struct smp_cmd_pairing_confirm cp;
	int ret;
	u8 res[16];

	if (conn->hcon->out)
		ret = smp_c1(tfm, hcon->tk, hcon->prnd, hcon->preq, hcon->prsp,
				0, conn->src, hcon->dst_type, conn->dst, res);
	else
		ret = smp_c1(tfm, hcon->tk, hcon->prnd, hcon->preq, hcon->prsp,
				hcon->dst_type, conn->dst, 0, conn->src, res);

	if (ret)
		return SMP_CONFIRM_FAILED;

	swap128(res, cp.confirm_val);

	hcon->cfm_pending = FALSE;

	smp_send_cmd(conn, SMP_CMD_PAIRING_CONFIRM, sizeof(cp), &cp);

	return 0;
}

int le_user_confirm_reply(struct hci_conn *hcon, u16 mgmt_op, void *cp)
{
	struct mgmt_cp_user_passkey_reply *psk_reply = cp;
	struct l2cap_conn *conn = hcon->smp_conn;
	u8 key[16];
	u8 reason = 0;
	int ret = 0;

	BT_DBG("");

	hcon->tk_valid = TRUE;

	switch (mgmt_op) {
	case MGMT_OP_USER_CONFIRM_NEG_REPLY:
		reason = SMP_CONFIRM_FAILED;
		break;
	case MGMT_OP_USER_CONFIRM_REPLY:
		break;
	case MGMT_OP_USER_PASSKEY_REPLY:
		memset(key, 0, sizeof(key));
		BT_DBG("PassKey: %d", psk_reply->passkey);
		put_unaligned_le32(psk_reply->passkey, key);
		swap128(key, hcon->tk);
		break;
	default:
		reason = SMP_CONFIRM_FAILED;
		ret = -EOPNOTSUPP;
		break;
	}

	if (reason) {
		BT_DBG("smp_send_cmd: SMP_CMD_PAIRING_FAIL");
		smp_send_cmd(conn, SMP_CMD_PAIRING_FAIL, sizeof(reason),
								&reason);
		del_timer(&hcon->smp_timer);
		if (hcon->disconn_cfm_cb)
			hcon->disconn_cfm_cb(hcon, SMP_UNSPECIFIED);
		clear_bit(HCI_CONN_ENCRYPT_PEND, &hcon->pend);
		mgmt_auth_failed(hcon->hdev->id, conn->dst, reason);
		hci_conn_put(hcon);
	} else if (hcon->cfm_pending) {
		BT_DBG("send_pairing_confirm");
		ret = send_pairing_confirm(conn);
	}

	return ret;
}

static u8 smp_cmd_pairing_req(struct l2cap_conn *conn, struct sk_buff *skb)
{
	struct hci_conn *hcon = conn->hcon;
	struct smp_cmd_pairing rsp, *req = (void *) skb->data;
	u8 key_size;
	u8 auth = SMP_AUTH_NONE;
	int ret;

	BT_DBG("conn %p", conn);

	hcon->preq[0] = SMP_CMD_PAIRING_REQ;
	memcpy(&hcon->preq[1], req, sizeof(*req));
	skb_pull(skb, sizeof(*req));

	if (req->oob_flag && hcon->oob) {
		/* By definition, OOB data pairing will have MITM protection */
		auth = req->auth_req | SMP_AUTH_MITM;
	} else if (req->auth_req & SMP_AUTH_BONDING) {
		/* We will attempt MITM for all Bonding attempts */
		auth = SMP_AUTH_BONDING | SMP_AUTH_MITM;
	}

	/* We didn't start the pairing, so no requirements */
	build_pairing_cmd(conn, req, &rsp, auth);

	key_size = min(req->max_key_size, rsp.max_key_size);
	if (check_enc_key_size(conn, key_size))
		return SMP_ENC_KEY_SIZE;

	ret = smp_rand(hcon->prnd);
	if (ret)
		return SMP_UNSPECIFIED;

	/* Request setup of TK */
	ret = tk_request(conn, req->oob_flag, auth, rsp.io_capability,
							req->io_capability);
	if (ret)
		return SMP_UNSPECIFIED;

	hcon->prsp[0] = SMP_CMD_PAIRING_RSP;
	memcpy(&hcon->prsp[1], &rsp, sizeof(rsp));

	smp_send_cmd(conn, SMP_CMD_PAIRING_RSP, sizeof(rsp), &rsp);

	mod_timer(&hcon->smp_timer, jiffies + msecs_to_jiffies(SMP_TIMEOUT));

	return 0;
}

static u8 smp_cmd_pairing_rsp(struct l2cap_conn *conn, struct sk_buff *skb)
{
	struct hci_conn *hcon = conn->hcon;
	struct smp_cmd_pairing *req, *rsp = (void *) skb->data;
	u8 key_size, auth = SMP_AUTH_NONE;
	int ret;

	BT_DBG("conn %p", conn);

	skb_pull(skb, sizeof(*rsp));

	req = (void *) &hcon->preq[1];

	key_size = min(req->max_key_size, rsp->max_key_size);
	if (check_enc_key_size(conn, key_size))
		return SMP_ENC_KEY_SIZE;

	hcon->prsp[0] = SMP_CMD_PAIRING_RSP;
	memcpy(&hcon->prsp[1], rsp, sizeof(*rsp));

	ret = smp_rand(hcon->prnd);
	if (ret)
		return SMP_UNSPECIFIED;

	if ((req->auth_req & SMP_AUTH_BONDING) &&
			(rsp->auth_req & SMP_AUTH_BONDING))
		auth = SMP_AUTH_BONDING;

	auth |= (req->auth_req | rsp->auth_req) & SMP_AUTH_MITM;

	ret = tk_request(conn, req->oob_flag, auth, rsp->io_capability,
							req->io_capability);
	if (ret)
		return SMP_UNSPECIFIED;

	hcon->cfm_pending = TRUE;

	/* Can't compose response until we have been confirmed */
	if (!hcon->tk_valid)
		return 0;

	ret = send_pairing_confirm(conn);
	if (ret)
		return SMP_CONFIRM_FAILED;

	return 0;
}

static u8 smp_cmd_pairing_confirm(struct l2cap_conn *conn, struct sk_buff *skb)
{
	struct hci_conn *hcon = conn->hcon;
	int ret;

	BT_DBG("conn %p %s", conn, conn->hcon->out ? "master" : "slave");

	memcpy(hcon->pcnf, skb->data, sizeof(hcon->pcnf));
	skb_pull(skb, sizeof(hcon->pcnf));

	if (conn->hcon->out) {
		u8 random[16];

		swap128(hcon->prnd, random);
		smp_send_cmd(conn, SMP_CMD_PAIRING_RANDOM, sizeof(random),
								random);
	} else if (hcon->tk_valid) {
		ret = send_pairing_confirm(conn);

		if (ret)
			return SMP_CONFIRM_FAILED;
	} else
		hcon->cfm_pending = TRUE;


	mod_timer(&hcon->smp_timer, jiffies + msecs_to_jiffies(SMP_TIMEOUT));

	return 0;
}

static u8 smp_cmd_pairing_random(struct l2cap_conn *conn, struct sk_buff *skb)
{
	struct hci_conn *hcon = conn->hcon;
	struct crypto_blkcipher *tfm = hcon->hdev->tfm;
	int ret;
	u8 key[16], res[16], random[16], confirm[16];

	swap128(skb->data, random);
	skb_pull(skb, sizeof(random));

	if (conn->hcon->out)
		ret = smp_c1(tfm, hcon->tk, random, hcon->preq, hcon->prsp, 0,
				conn->src, hcon->dst_type, conn->dst,
				res);
	else
		ret = smp_c1(tfm, hcon->tk, random, hcon->preq, hcon->prsp,
				hcon->dst_type, conn->dst, 0, conn->src,
				res);
	if (ret)
		return SMP_UNSPECIFIED;

	BT_DBG("conn %p %s", conn, conn->hcon->out ? "master" : "slave");

	swap128(res, confirm);

	if (memcmp(hcon->pcnf, confirm, sizeof(hcon->pcnf)) != 0) {
		BT_ERR("Pairing failed (confirmation values mismatch)");
		return SMP_CONFIRM_FAILED;
	}

	if (conn->hcon->out) {
		u8 stk[16], rand[8];
		__le16 ediv;

		memset(rand, 0, sizeof(rand));
		ediv = 0;

		smp_s1(tfm, hcon->tk, random, hcon->prnd, key);
		swap128(key, stk);

		memset(stk + hcon->smp_key_size, 0,
				SMP_MAX_ENC_KEY_SIZE - hcon->smp_key_size);

		hci_le_start_enc(hcon, ediv, rand, stk);
		hcon->enc_key_size = hcon->smp_key_size;
	} else {
		u8 stk[16], r[16], rand[8];
		__le16 ediv;

		memset(rand, 0, sizeof(rand));
		ediv = 0;

		swap128(hcon->prnd, r);
		smp_send_cmd(conn, SMP_CMD_PAIRING_RANDOM, sizeof(r), r);

		smp_s1(tfm, hcon->tk, hcon->prnd, random, key);
		swap128(key, stk);

		memset(stk + hcon->smp_key_size, 0,
				SMP_MAX_ENC_KEY_SIZE - hcon->smp_key_size);

		hci_add_ltk(conn->hcon->hdev, 0, conn->dst, hcon->dst_type,
			hcon->smp_key_size, hcon->auth, ediv, rand, stk);
	}

	return 0;
}

static int smp_encrypt_link(struct hci_conn *hcon, struct link_key *key)
{
	struct key_master_id *master;
	u8 sec_level;
	u8 zerobuf[8];

	if (!hcon || !key || !key->data)
		return -EINVAL;

	memset(zerobuf, 0, sizeof(zerobuf));

	master = (void *) key->data;

	if (!master->ediv && !memcmp(master->rand, zerobuf, sizeof(zerobuf)))
		return -EINVAL;

	hcon->enc_key_size = key->pin_len;
	hcon->sec_req = TRUE;
	sec_level = authreq_to_seclevel(key->auth);

	BT_DBG("cur %d, req: %d", hcon->sec_level, sec_level);

	if (sec_level > hcon->sec_level)
		hcon->pending_sec_level = sec_level;


	if (!(hcon->link_mode & HCI_LM_ENCRYPT))
		hci_conn_hold(hcon);

	hci_le_start_enc(hcon, master->ediv, master->rand, key->val);

	return 0;
}

static u8 smp_cmd_security_req(struct l2cap_conn *conn, struct sk_buff *skb)
{
	struct hci_conn *hcon = conn->hcon;
	struct smp_cmd_security_req *rp = (void *) skb->data;
	struct smp_cmd_pairing cp;
	struct link_key *key;

	BT_DBG("conn %p", conn);

	if (test_bit(HCI_CONN_ENCRYPT_PEND, &hcon->pend))
		return 0;

	key = hci_find_link_key_type(hcon->hdev, conn->dst, KEY_TYPE_LTK);
	if (key && ((key->auth & SMP_AUTH_MITM) ||
					!(rp->auth_req & SMP_AUTH_MITM))) {

		if (smp_encrypt_link(hcon, key) < 0)
			goto invalid_key;

		return 0;
	}

invalid_key:
	hcon->sec_req = FALSE;

	skb_pull(skb, sizeof(*rp));

	memset(&cp, 0, sizeof(cp));
	build_pairing_cmd(conn, &cp, NULL, rp->auth_req);

	hcon->pending_sec_level = authreq_to_seclevel(rp->auth_req);
	hcon->preq[0] = SMP_CMD_PAIRING_REQ;
	memcpy(&hcon->preq[1], &cp, sizeof(cp));

	smp_send_cmd(conn, SMP_CMD_PAIRING_REQ, sizeof(cp), &cp);

	mod_timer(&hcon->smp_timer, jiffies + msecs_to_jiffies(SMP_TIMEOUT));

	set_bit(HCI_CONN_ENCRYPT_PEND, &hcon->pend);

	hci_conn_hold(hcon);

	return 0;
}

int smp_conn_security(struct hci_conn *hcon, __u8 sec_level)
{
<<<<<<< HEAD
	struct hci_conn *hcon = conn->hcon;
=======
	struct l2cap_conn *conn = hcon->l2cap_data;
	struct smp_chan *smp = conn->smp_chan;
>>>>>>> 2713e279
	__u8 authreq;

	BT_DBG("conn %p hcon %p %d req: %d",
			conn, hcon, hcon->sec_level, sec_level);

	if (IS_ERR(hcon->hdev->tfm))
		return 1;

	if (test_bit(HCI_CONN_ENCRYPT_PEND, &hcon->pend))
		return -EINPROGRESS;

	if (sec_level == BT_SECURITY_LOW)
		return 1;


	if (hcon->sec_level >= sec_level)
		return 1;

	authreq = seclevel_to_authreq(sec_level);

	hcon->smp_conn = conn;
	hcon->pending_sec_level = sec_level;
	if (hcon->link_mode & HCI_LM_MASTER) {
		struct link_key *key;

		key = hci_find_link_key_type(hcon->hdev, conn->dst,
							KEY_TYPE_LTK);

		if (smp_encrypt_link(hcon, key) == 0)
			goto done;
	}

	hcon->sec_req = FALSE;

	if (hcon->link_mode & HCI_LM_MASTER) {
		struct smp_cmd_pairing cp;

		build_pairing_cmd(conn, &cp, NULL, authreq);
		hcon->preq[0] = SMP_CMD_PAIRING_REQ;
		memcpy(&hcon->preq[1], &cp, sizeof(cp));

		mod_timer(&hcon->smp_timer, jiffies +
					msecs_to_jiffies(SMP_TIMEOUT));

		smp_send_cmd(conn, SMP_CMD_PAIRING_REQ, sizeof(cp), &cp);
		hci_conn_hold(hcon);
	} else {
		struct smp_cmd_security_req cp;
		cp.auth_req = authreq;
		smp_send_cmd(conn, SMP_CMD_SECURITY_REQ, sizeof(cp), &cp);
	}

done:
	set_bit(HCI_CONN_ENCRYPT_PEND, &hcon->pend);

	return 0;
}

static int smp_cmd_encrypt_info(struct l2cap_conn *conn, struct sk_buff *skb)
{
	struct hci_conn *hcon = conn->hcon;
	struct smp_cmd_encrypt_info *rp = (void *) skb->data;
	u8 rand[8];
	int err;

	skb_pull(skb, sizeof(*rp));

	BT_DBG("conn %p", conn);

	memset(rand, 0, sizeof(rand));

	err = hci_add_ltk(hcon->hdev, 0, conn->dst, hcon->dst_type,
						0, 0, 0, rand, rp->ltk);
	if (err)
		return SMP_UNSPECIFIED;

	return 0;
}

static int smp_cmd_master_ident(struct l2cap_conn *conn, struct sk_buff *skb)
{
	struct hci_conn *hcon = conn->hcon;
	struct smp_cmd_master_ident *rp = (void *) skb->data;
	struct smp_cmd_pairing *paircmd = (void *) &hcon->prsp[1];
	struct link_key *key;
	u8 *keydist;

	skb_pull(skb, sizeof(*rp));

	key = hci_find_link_key_type(hcon->hdev, conn->dst, KEY_TYPE_LTK);
	if (key == NULL)
		return SMP_UNSPECIFIED;

	if (hcon->out)
		keydist = &paircmd->resp_key_dist;
	else
		keydist = &paircmd->init_key_dist;

	BT_DBG("keydist 0x%x", *keydist);

	hci_add_ltk(hcon->hdev, 1, conn->dst, hcon->dst_type,
			hcon->smp_key_size, hcon->auth, rp->ediv,
			rp->rand, key->val);

	*keydist &= ~SMP_DIST_ENC_KEY;
	if (hcon->out) {
		if (!(*keydist))
			smp_distribute_keys(conn, 1);
	}

	return 0;
}

int smp_sig_channel(struct l2cap_conn *conn, struct sk_buff *skb)
{
	struct hci_conn *hcon = conn->hcon;
	__u8 code = skb->data[0];
	__u8 reason;
	int err = 0;

	if (IS_ERR(hcon->hdev->tfm)) {
		err = PTR_ERR(hcon->hdev->tfm);
		reason = SMP_PAIRING_NOTSUPP;
		BT_ERR("SMP_PAIRING_NOTSUPP %p", hcon->hdev->tfm);
		goto done;
	}

	hcon->smp_conn = conn;
	skb_pull(skb, sizeof(code));

	/*
	 * The SMP context must be initialized for all other PDUs except
	 * pairing and security requests. If we get any other PDU when
	 * not initialized simply disconnect (done if this function
	 * returns an error).
	 */
	if (code != SMP_CMD_PAIRING_REQ && code != SMP_CMD_SECURITY_REQ &&
	    !conn->smp_chan) {
		BT_ERR("Unexpected SMP command 0x%02x. Disconnecting.", code);
		kfree_skb(skb);
		return -ENOTSUPP;
	}

	switch (code) {
	case SMP_CMD_PAIRING_REQ:
		reason = smp_cmd_pairing_req(conn, skb);
		break;

	case SMP_CMD_PAIRING_FAIL:
		reason = 0;
		err = -EPERM;
		del_timer(&hcon->smp_timer);
		clear_bit(HCI_CONN_ENCRYPT_PEND, &hcon->pend);
		mgmt_auth_failed(hcon->hdev->id, conn->dst, skb->data[0]);
		hci_conn_put(hcon);
		break;

	case SMP_CMD_PAIRING_RSP:
		reason = smp_cmd_pairing_rsp(conn, skb);
		break;

	case SMP_CMD_SECURITY_REQ:
		reason = smp_cmd_security_req(conn, skb);
		break;

	case SMP_CMD_PAIRING_CONFIRM:
		reason = smp_cmd_pairing_confirm(conn, skb);
		break;

	case SMP_CMD_PAIRING_RANDOM:
		reason = smp_cmd_pairing_random(conn, skb);
		break;

	case SMP_CMD_ENCRYPT_INFO:
		reason = smp_cmd_encrypt_info(conn, skb);
		break;

	case SMP_CMD_MASTER_IDENT:
		reason = smp_cmd_master_ident(conn, skb);
		break;

	case SMP_CMD_IDENT_INFO:
	case SMP_CMD_IDENT_ADDR_INFO:
	case SMP_CMD_SIGN_INFO:
		/* Just ignored */
		reason = 0;
		break;

	default:
		BT_DBG("Unknown command code 0x%2.2x", code);

		reason = SMP_CMD_NOTSUPP;
		err = -EOPNOTSUPP;
		goto done;
	}

done:
	if (reason) {
		BT_ERR("SMP_CMD_PAIRING_FAIL: %d", reason);
		smp_send_cmd(conn, SMP_CMD_PAIRING_FAIL, sizeof(reason),
								&reason);
		del_timer(&hcon->smp_timer);
		clear_bit(HCI_CONN_ENCRYPT_PEND, &hcon->pend);
		mgmt_auth_failed(hcon->hdev->id, conn->dst, reason);
		hci_conn_put(hcon);
	}

	kfree_skb(skb);
	return err;
}

static int smp_distribute_keys(struct l2cap_conn *conn, __u8 force)
{
	struct hci_conn *hcon = conn->hcon;
	struct smp_cmd_pairing *req, *rsp;
	__u8 *keydist;

	BT_DBG("conn %p force %d", conn, force);

	if (IS_ERR(hcon->hdev->tfm))
		return PTR_ERR(hcon->hdev->tfm);

	rsp = (void *) &hcon->prsp[1];

	/* The responder sends its keys first */
	if (!force && hcon->out && (rsp->resp_key_dist & 0x07))
		return 0;

	req = (void *) &hcon->preq[1];

	if (hcon->out) {
		keydist = &rsp->init_key_dist;
		*keydist &= req->init_key_dist;
	} else {
		keydist = &rsp->resp_key_dist;
		*keydist &= req->resp_key_dist;
	}


	BT_DBG("keydist 0x%x", *keydist);

	if (*keydist & SMP_DIST_ENC_KEY) {
		struct smp_cmd_encrypt_info enc;
		struct smp_cmd_master_ident ident;
		__le16 ediv;

		get_random_bytes(enc.ltk, sizeof(enc.ltk));
		get_random_bytes(&ediv, sizeof(ediv));
		get_random_bytes(ident.rand, sizeof(ident.rand));

		smp_send_cmd(conn, SMP_CMD_ENCRYPT_INFO, sizeof(enc), &enc);

		hci_add_ltk(hcon->hdev, 1, conn->dst, hcon->dst_type,
				hcon->smp_key_size, hcon->auth, ediv,
				ident.rand, enc.ltk);

		ident.ediv = cpu_to_le16(ediv);

		smp_send_cmd(conn, SMP_CMD_MASTER_IDENT, sizeof(ident), &ident);

		*keydist &= ~SMP_DIST_ENC_KEY;
	}

	if (*keydist & SMP_DIST_ID_KEY) {
		struct smp_cmd_ident_addr_info addrinfo;
		struct smp_cmd_ident_info idinfo;

		/* Send a dummy key */
		get_random_bytes(idinfo.irk, sizeof(idinfo.irk));

		smp_send_cmd(conn, SMP_CMD_IDENT_INFO, sizeof(idinfo), &idinfo);

		/* Just public address */
		memset(&addrinfo, 0, sizeof(addrinfo));
		bacpy(&addrinfo.bdaddr, conn->src);

		smp_send_cmd(conn, SMP_CMD_IDENT_ADDR_INFO, sizeof(addrinfo),
								&addrinfo);

		*keydist &= ~SMP_DIST_ID_KEY;
	}

	if (*keydist & SMP_DIST_SIGN) {
		struct smp_cmd_sign_info sign;

		/* Send a dummy key */
		get_random_bytes(sign.csrk, sizeof(sign.csrk));

		smp_send_cmd(conn, SMP_CMD_SIGN_INFO, sizeof(sign), &sign);

		*keydist &= ~SMP_DIST_SIGN;
	}

	if (hcon->out) {
		if (hcon->disconn_cfm_cb)
			hcon->disconn_cfm_cb(hcon, 0);
		del_timer(&hcon->smp_timer);
		clear_bit(HCI_CONN_ENCRYPT_PEND, &hcon->pend);
		hci_conn_put(hcon);
	} else if (rsp->resp_key_dist) {
		if (hcon->disconn_cfm_cb)
			hcon->disconn_cfm_cb(hcon, SMP_UNSPECIFIED);
		clear_bit(HCI_CONN_ENCRYPT_PEND, &hcon->pend);
		mgmt_auth_failed(hcon->hdev->id, conn->dst, SMP_UNSPECIFIED);
		hci_conn_put(hcon);
	}

	return 0;
}

int smp_link_encrypt_cmplt(struct l2cap_conn *conn, u8 status, u8 encrypt)
{
	struct hci_conn *hcon = conn->hcon;

	BT_DBG("smp: %d %d %d", status, encrypt, hcon->sec_req);

	clear_bit(HCI_CONN_ENCRYPT_PEND, &hcon->pend);

	if (!status && encrypt && hcon->sec_level < hcon->pending_sec_level)
		hcon->sec_level = hcon->pending_sec_level;

	if (!status && encrypt && !hcon->sec_req)
		return smp_distribute_keys(conn, 0);

	/* Fall back to Pairing request if failed a Link Security request */
	else if (hcon->sec_req  && (status || !encrypt))
		smp_conn_security(conn, hcon->pending_sec_level);

	hci_conn_put(hcon);

	return 0;
}

void smp_timeout(unsigned long arg)
{
	struct l2cap_conn *conn = (void *) arg;
	u8 reason = SMP_UNSPECIFIED;

	BT_DBG("%p", conn);

	smp_send_cmd(conn, SMP_CMD_PAIRING_FAIL, sizeof(reason), &reason);
	clear_bit(HCI_CONN_ENCRYPT_PEND, &conn->hcon->pend);
	mgmt_auth_failed(conn->hcon->hdev->id, conn->dst, SMP_UNSPECIFIED);
	hci_conn_put(conn->hcon);
}<|MERGE_RESOLUTION|>--- conflicted
+++ resolved
@@ -246,15 +246,11 @@
 		req->max_key_size = SMP_MAX_ENC_KEY_SIZE;
 		req->init_key_dist = all_keys;
 		req->resp_key_dist = dist_keys;
-<<<<<<< HEAD
 		req->auth_req = authreq;
 		BT_DBG("SMP_CMD_PAIRING_REQ %d %d %d %d %2.2x %2.2x",
 				req->io_capability, req->oob_flag,
 				req->auth_req, req->max_key_size,
 				req->init_key_dist, req->resp_key_dist);
-=======
-		req->auth_req = (authreq & AUTH_REQ_MASK);
->>>>>>> 2713e279
 		return;
 	}
 
@@ -269,15 +265,11 @@
 	rsp->max_key_size = SMP_MAX_ENC_KEY_SIZE;
 	rsp->init_key_dist = req->init_key_dist & all_keys;
 	rsp->resp_key_dist = req->resp_key_dist & dist_keys;
-<<<<<<< HEAD
 	rsp->auth_req = authreq;
 	BT_DBG("SMP_CMD_PAIRING_RSP %d %d %d %d %2.2x %2.2x",
 			req->io_capability, req->oob_flag, req->auth_req,
 			req->max_key_size, req->init_key_dist,
 			req->resp_key_dist);
-=======
-	rsp->auth_req = (authreq & AUTH_REQ_MASK);
->>>>>>> 2713e279
 }
 
 static u8 check_enc_key_size(struct l2cap_conn *conn, __u8 max_key_size)
@@ -293,7 +285,6 @@
 	return 0;
 }
 
-<<<<<<< HEAD
 #define JUST_WORKS	SMP_JUST_WORKS
 #define REQ_PASSKEY	SMP_REQ_PASSKEY
 #define CFM_PASSKEY	SMP_CFM_PASSKEY
@@ -305,39 +296,6 @@
 	{CFM_PASSKEY, CFM_PASSKEY, REQ_PASSKEY, JUST_WORKS, CFM_PASSKEY},
 	{JUST_WORKS,  JUST_CFM,    JUST_WORKS,  JUST_WORKS, JUST_CFM},
 	{CFM_PASSKEY, CFM_PASSKEY, REQ_PASSKEY, JUST_WORKS, OVERLAP}
-=======
-static void smp_failure(struct l2cap_conn *conn, u8 reason, u8 send)
-{
-	struct hci_conn *hcon = conn->hcon;
-
-	if (send)
-		smp_send_cmd(conn, SMP_CMD_PAIRING_FAIL, sizeof(reason),
-								&reason);
-
-	clear_bit(HCI_CONN_ENCRYPT_PEND, &conn->hcon->flags);
-	mgmt_auth_failed(conn->hcon->hdev, conn->dst, hcon->type,
-			 hcon->dst_type, reason);
-
-	cancel_delayed_work_sync(&conn->security_timer);
-
-	if (test_and_clear_bit(HCI_CONN_LE_SMP_PEND, &conn->hcon->flags))
-		smp_chan_destroy(conn);
-}
-
-#define JUST_WORKS	0x00
-#define JUST_CFM	0x01
-#define REQ_PASSKEY	0x02
-#define CFM_PASSKEY	0x03
-#define REQ_OOB		0x04
-#define OVERLAP		0xFF
-
-static const u8 gen_method[5][5] = {
-	{ JUST_WORKS,  JUST_CFM,    REQ_PASSKEY, JUST_WORKS, REQ_PASSKEY },
-	{ JUST_WORKS,  JUST_CFM,    REQ_PASSKEY, JUST_WORKS, REQ_PASSKEY },
-	{ CFM_PASSKEY, CFM_PASSKEY, REQ_PASSKEY, JUST_WORKS, CFM_PASSKEY },
-	{ JUST_WORKS,  JUST_CFM,    JUST_WORKS,  JUST_WORKS, JUST_CFM    },
-	{ CFM_PASSKEY, CFM_PASSKEY, REQ_PASSKEY, JUST_WORKS, OVERLAP     },
->>>>>>> 2713e279
 };
 
 static int tk_request(struct l2cap_conn *conn, u8 remote_oob, u8 auth,
@@ -781,12 +739,7 @@
 
 int smp_conn_security(struct hci_conn *hcon, __u8 sec_level)
 {
-<<<<<<< HEAD
-	struct hci_conn *hcon = conn->hcon;
-=======
 	struct l2cap_conn *conn = hcon->l2cap_data;
-	struct smp_chan *smp = conn->smp_chan;
->>>>>>> 2713e279
 	__u8 authreq;
 
 	BT_DBG("conn %p hcon %p %d req: %d",
