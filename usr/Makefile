#
# kbuild file for usr/ - including initramfs image
#

klibcdirs:;
PHONY += klibcdirs


<<<<<<< HEAD
# No compression
suffix_$(CONFIG_INITRAMFS_COMPRESSION_NONE)   =

=======
>>>>>>> 0221c81b
# Gzip, but no bzip2
suffix_$(CONFIG_INITRAMFS_COMPRESSION_GZIP)   = .gz

# Bzip2
suffix_$(CONFIG_INITRAMFS_COMPRESSION_BZIP2)  = .bz2

# Lzma
suffix_$(CONFIG_INITRAMFS_COMPRESSION_LZMA)   = .lzma

# Generate builtin.o based on initramfs_data.o
obj-$(CONFIG_BLK_DEV_INITRD) := initramfs_data$(suffix_y).o

# initramfs_data.o contains the compressed initramfs_data.cpio image.
# The image is included using .incbin, a dependency which is not
# tracked automatically.
$(obj)/initramfs_data$(suffix_y).o: $(obj)/initramfs_data.cpio$(suffix_y) FORCE

#####
# Generate the initramfs cpio archive

hostprogs-y := gen_init_cpio
initramfs   := $(CONFIG_SHELL) $(srctree)/scripts/gen_initramfs_list.sh
ramfs-input := $(if $(filter-out "",$(CONFIG_INITRAMFS_SOURCE)), \
			$(shell echo $(CONFIG_INITRAMFS_SOURCE)),-d)
ramfs-args  := \
        $(if $(CONFIG_INITRAMFS_ROOT_UID), -u $(CONFIG_INITRAMFS_ROOT_UID)) \
        $(if $(CONFIG_INITRAMFS_ROOT_GID), -g $(CONFIG_INITRAMFS_ROOT_GID))

# .initramfs_data.cpio.d is used to identify all files included
# in initramfs and to detect if any files are added/removed.
# Removed files are identified by directory timestamp being updated
# The dependency list is generated by gen_initramfs.sh -l
ifneq ($(wildcard $(obj)/.initramfs_data.cpio.d),)
	include $(obj)/.initramfs_data.cpio.d
endif

quiet_cmd_initfs = GEN     $@
      cmd_initfs = $(initramfs) -o $@ $(ramfs-args) $(ramfs-input)

targets := initramfs_data.cpio.gz initramfs_data.cpio.bz2 initramfs_data.cpio.lzma initramfs_data.cpio
# do not try to update files included in initramfs
$(deps_initramfs): ;

$(deps_initramfs): klibcdirs
# We rebuild initramfs_data.cpio if:
# 1) Any included file is newer then initramfs_data.cpio
# 2) There are changes in which files are included (added or deleted)
# 3) If gen_init_cpio are newer than initramfs_data.cpio
# 4) arguments to gen_initramfs.sh changes
$(obj)/initramfs_data.cpio$(suffix_y): $(obj)/gen_init_cpio $(deps_initramfs) klibcdirs
	$(Q)$(initramfs) -l $(ramfs-input) > $(obj)/.initramfs_data.cpio.d
	$(call if_changed,initfs)
<|MERGE_RESOLUTION|>--- conflicted
+++ resolved
@@ -6,12 +6,6 @@
 PHONY += klibcdirs
 
 
-<<<<<<< HEAD
-# No compression
-suffix_$(CONFIG_INITRAMFS_COMPRESSION_NONE)   =
-
-=======
->>>>>>> 0221c81b
 # Gzip, but no bzip2
 suffix_$(CONFIG_INITRAMFS_COMPRESSION_GZIP)   = .gz
 
