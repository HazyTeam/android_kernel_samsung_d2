--- conflicted
+++ resolved
@@ -1236,25 +1236,7 @@
 	return 0;
 }
 
-<<<<<<< HEAD
-/*
- * Encode key into its hex representation
- */
-static void crypt_encode_key(char *hex, u8 *key, unsigned int size)
-{
-	unsigned int i;
-
-	for (i = 0; i < size; i++) {
-		sprintf(hex, "%02x", *key);
-		hex += 2;
-		key++;
-	}
-}
-
 static void crypt_free_tfms(struct crypt_config *cc)
-=======
-static void crypt_free_tfms(struct crypt_config *cc, int cpu)
->>>>>>> 50b673d2
 {
 	unsigned i;
 
