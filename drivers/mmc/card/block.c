--- conflicted
+++ resolved
@@ -2691,11 +2691,10 @@
 	MMC_FIXUP(CID_NAME_ANY, CID_MANFID_MICRON, 0x200, add_quirk_mmc,
 		  MMC_QUIRK_LONG_READ_TIME),
 
-<<<<<<< HEAD
 	/* Some INAND MCP devices advertise incorrect timeout values */
 	MMC_FIXUP("SEM04G", 0x45, CID_OEMID_ANY, add_quirk_mmc,
 		  MMC_QUIRK_INAND_DATA_TIMEOUT),
-=======
+
 	/*
 	 * On these Samsung MoviNAND parts, performing secure erase or
 	 * secure trim can result in unrecoverable corruption due to a
@@ -2717,7 +2716,6 @@
 		  MMC_QUIRK_SEC_ERASE_TRIM_BROKEN),
 	MMC_FIXUP("VZL00M", CID_MANFID_SAMSUNG, CID_OEMID_ANY, add_quirk_mmc,
 		  MMC_QUIRK_SEC_ERASE_TRIM_BROKEN),
->>>>>>> 2713e279
 
 	END_FIXUP
 };
