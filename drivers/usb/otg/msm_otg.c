/* Copyright (c) 2009-2012, Code Aurora Forum. All rights reserved.
 *
 * This program is free software; you can redistribute it and/or modify
 * it under the terms of the GNU General Public License version 2 and
 * only version 2 as published by the Free Software Foundation.
 *
 * This program is distributed in the hope that it will be useful,
 * but WITHOUT ANY WARRANTY; without even the implied warranty of
 * MERCHANTABILITY or FITNESS FOR A PARTICULAR PURPOSE.  See the
 * GNU General Public License for more details.
 *
 */

#include <linux/module.h>
#include <linux/device.h>
#include <linux/platform_device.h>
#include <linux/clk.h>
#include <linux/slab.h>
#include <linux/interrupt.h>
#include <linux/err.h>
#include <linux/delay.h>
#include <linux/io.h>
#include <linux/ioport.h>
#include <linux/uaccess.h>
#include <linux/debugfs.h>
#include <linux/seq_file.h>
#include <linux/pm_runtime.h>
#include <linux/of.h>
#include <linux/dma-mapping.h>

#include <linux/usb.h>
#include <linux/usb/otg.h>
#include <linux/usb/ulpi.h>
#include <linux/usb/gadget.h>
#include <linux/usb/hcd.h>
#include <linux/usb/quirks.h>
#include <linux/usb/msm_hsusb.h>
#include <linux/usb/msm_hsusb_hw.h>
#include <linux/regulator/consumer.h>
#include <linux/mfd/pm8xxx/pm8921-charger.h>
#include <linux/mfd/pm8xxx/misc.h>
#include <linux/power_supply.h>

#include <mach/clk.h>
#include <mach/msm_xo.h>
#include <mach/msm_bus.h>
#include <mach/rpm-regulator.h>

#define MSM_USB_BASE	(motg->regs)
#define DRIVER_NAME	"msm_otg"

#define ID_TIMER_FREQ		(jiffies + msecs_to_jiffies(500))
#define ULPI_IO_TIMEOUT_USEC	(10 * 1000)
#define USB_PHY_3P3_VOL_MIN	3050000 /* uV */
#define USB_PHY_3P3_VOL_MAX	3300000 /* uV */
#define USB_PHY_3P3_HPM_LOAD	50000	/* uA */
#define USB_PHY_3P3_LPM_LOAD	4000	/* uA */

#define USB_PHY_1P8_VOL_MIN	1800000 /* uV */
#define USB_PHY_1P8_VOL_MAX	1800000 /* uV */
#define USB_PHY_1P8_HPM_LOAD	50000	/* uA */
#define USB_PHY_1P8_LPM_LOAD	4000	/* uA */

#define USB_PHY_VDD_DIG_VOL_NONE	0 /*uV */
#define USB_PHY_VDD_DIG_VOL_MIN	1045000 /* uV */
#define USB_PHY_VDD_DIG_VOL_MAX	1320000 /* uV */

static DECLARE_COMPLETION(pmic_vbus_init);
static struct msm_otg *the_msm_otg;
static bool debug_aca_enabled;
static bool debug_bus_voting_enabled;

static struct regulator *hsusb_3p3;
static struct regulator *hsusb_1p8;
static struct regulator *hsusb_vddcx;
static struct regulator *vbus_otg;
static struct regulator *mhl_analog_switch;
static struct power_supply *psy;

static bool aca_id_turned_on;
static inline bool aca_enabled(void)
{
#ifdef CONFIG_USB_MSM_ACA
	return true;
#else
	return debug_aca_enabled;
#endif
}

enum usb_vdd_value {
	VDD_NONE = 0,
	VDD_MIN,
	VDD_MAX,
	VDD_VAL_MAX,
};

static const int vdd_val[VDD_TYPE_MAX][VDD_VAL_MAX] = {
		{  /* VDD_CX CORNER Voting */
			[VDD_NONE]	= RPM_VREG_CORNER_NONE,
			[VDD_MIN]	= RPM_VREG_CORNER_NOMINAL,
			[VDD_MAX]	= RPM_VREG_CORNER_HIGH,
		},
		{ /* VDD_CX Voltage Voting */
			[VDD_NONE]	= USB_PHY_VDD_DIG_VOL_NONE,
			[VDD_MIN]	= USB_PHY_VDD_DIG_VOL_MIN,
			[VDD_MAX]	= USB_PHY_VDD_DIG_VOL_MAX,
		},
};

static int msm_hsusb_ldo_init(struct msm_otg *motg, int init)
{
	int rc = 0;

	if (init) {
		hsusb_3p3 = devm_regulator_get(motg->phy.dev, "HSUSB_3p3");
		if (IS_ERR(hsusb_3p3)) {
			dev_err(motg->phy.dev, "unable to get hsusb 3p3\n");
			return PTR_ERR(hsusb_3p3);
		}

		rc = regulator_set_voltage(hsusb_3p3, USB_PHY_3P3_VOL_MIN,
				USB_PHY_3P3_VOL_MAX);
		if (rc) {
			dev_err(motg->phy.dev, "unable to set voltage level for"
					"hsusb 3p3\n");
			return rc;
		}
		hsusb_1p8 = devm_regulator_get(motg->phy.dev, "HSUSB_1p8");
		if (IS_ERR(hsusb_1p8)) {
			dev_err(motg->phy.dev, "unable to get hsusb 1p8\n");
			rc = PTR_ERR(hsusb_1p8);
			goto put_3p3_lpm;
		}
		rc = regulator_set_voltage(hsusb_1p8, USB_PHY_1P8_VOL_MIN,
				USB_PHY_1P8_VOL_MAX);
		if (rc) {
			dev_err(motg->phy.dev, "unable to set voltage level for"
					"hsusb 1p8\n");
			goto put_1p8;
		}

		return 0;
	}

put_1p8:
	regulator_set_voltage(hsusb_1p8, 0, USB_PHY_1P8_VOL_MAX);
put_3p3_lpm:
	regulator_set_voltage(hsusb_3p3, 0, USB_PHY_3P3_VOL_MAX);
	return rc;
}

static int msm_hsusb_config_vddcx(int high)
{
	struct msm_otg *motg = the_msm_otg;
	enum usb_vdd_type vdd_type = motg->vdd_type;
	int max_vol = vdd_val[vdd_type][VDD_MAX];
	int min_vol;
	int ret;

	min_vol = vdd_val[vdd_type][!!high];
	ret = regulator_set_voltage(hsusb_vddcx, min_vol, max_vol);
	if (ret) {
		pr_err("%s: unable to set the voltage for regulator "
			"HSUSB_VDDCX\n", __func__);
		return ret;
	}

	pr_debug("%s: min_vol:%d max_vol:%d\n", __func__, min_vol, max_vol);

	return ret;
}

static int msm_hsusb_ldo_enable(struct msm_otg *motg, int on)
{
	int ret = 0;

	if (IS_ERR(hsusb_1p8)) {
		pr_err("%s: HSUSB_1p8 is not initialized\n", __func__);
		return -ENODEV;
	}

	if (IS_ERR(hsusb_3p3)) {
		pr_err("%s: HSUSB_3p3 is not initialized\n", __func__);
		return -ENODEV;
	}

	if (on) {
		ret = regulator_set_optimum_mode(hsusb_1p8,
				USB_PHY_1P8_HPM_LOAD);
		if (ret < 0) {
			pr_err("%s: Unable to set HPM of the regulator:"
				"HSUSB_1p8\n", __func__);
			return ret;
		}

		ret = regulator_enable(hsusb_1p8);
		if (ret) {
			dev_err(motg->phy.dev, "%s: unable to enable the hsusb 1p8\n",
				__func__);
			regulator_set_optimum_mode(hsusb_1p8, 0);
			return ret;
		}

		ret = regulator_set_optimum_mode(hsusb_3p3,
				USB_PHY_3P3_HPM_LOAD);
		if (ret < 0) {
			pr_err("%s: Unable to set HPM of the regulator:"
				"HSUSB_3p3\n", __func__);
			regulator_set_optimum_mode(hsusb_1p8, 0);
			regulator_disable(hsusb_1p8);
			return ret;
		}

		ret = regulator_enable(hsusb_3p3);
		if (ret) {
			dev_err(motg->phy.dev, "%s: unable to enable the hsusb 3p3\n",
				__func__);
			regulator_set_optimum_mode(hsusb_3p3, 0);
			regulator_set_optimum_mode(hsusb_1p8, 0);
			regulator_disable(hsusb_1p8);
			return ret;
		}

	} else {
		ret = regulator_disable(hsusb_1p8);
		if (ret) {
			dev_err(motg->phy.dev, "%s: unable to disable the hsusb 1p8\n",
				__func__);
			return ret;
		}

		ret = regulator_set_optimum_mode(hsusb_1p8, 0);
		if (ret < 0)
			pr_err("%s: Unable to set LPM of the regulator:"
				"HSUSB_1p8\n", __func__);

		ret = regulator_disable(hsusb_3p3);
		if (ret) {
			dev_err(motg->phy.dev, "%s: unable to disable the hsusb 3p3\n",
				 __func__);
			return ret;
		}
		ret = regulator_set_optimum_mode(hsusb_3p3, 0);
		if (ret < 0)
			pr_err("%s: Unable to set LPM of the regulator:"
				"HSUSB_3p3\n", __func__);
	}

	pr_debug("reg (%s)\n", on ? "HPM" : "LPM");
	return ret < 0 ? ret : 0;
}

static void msm_hsusb_mhl_switch_enable(struct msm_otg *motg, bool on)
{
	struct msm_otg_platform_data *pdata = motg->pdata;

	if (!pdata->mhl_enable)
		return;

	if (!mhl_analog_switch) {
		pr_err("%s: mhl_analog_switch is NULL.\n", __func__);
		return;
	}

	if (on) {
		if (regulator_enable(mhl_analog_switch))
			pr_err("unable to enable mhl_analog_switch\n");
	} else {
		regulator_disable(mhl_analog_switch);
	}
}

static int ulpi_read(struct usb_phy *phy, u32 reg)
{
	struct msm_otg *motg = container_of(phy, struct msm_otg, phy);
	int cnt = 0;

	/* initiate read operation */
	writel(ULPI_RUN | ULPI_READ | ULPI_ADDR(reg),
	       USB_ULPI_VIEWPORT);

	/* wait for completion */
	while (cnt < ULPI_IO_TIMEOUT_USEC) {
		if (!(readl(USB_ULPI_VIEWPORT) & ULPI_RUN))
			break;
		udelay(1);
		cnt++;
	}

	if (cnt >= ULPI_IO_TIMEOUT_USEC) {
		dev_err(phy->dev, "ulpi_read: timeout %08x\n",
			readl(USB_ULPI_VIEWPORT));
		return -ETIMEDOUT;
	}
	return ULPI_DATA_READ(readl(USB_ULPI_VIEWPORT));
}

static int ulpi_write(struct usb_phy *phy, u32 val, u32 reg)
{
	struct msm_otg *motg = container_of(phy, struct msm_otg, phy);
	int cnt = 0;

	/* initiate write operation */
	writel(ULPI_RUN | ULPI_WRITE |
	       ULPI_ADDR(reg) | ULPI_DATA(val),
	       USB_ULPI_VIEWPORT);

	/* wait for completion */
	while (cnt < ULPI_IO_TIMEOUT_USEC) {
		if (!(readl(USB_ULPI_VIEWPORT) & ULPI_RUN))
			break;
		udelay(1);
		cnt++;
	}

	if (cnt >= ULPI_IO_TIMEOUT_USEC) {
		dev_err(phy->dev, "ulpi_write: timeout\n");
		return -ETIMEDOUT;
	}
	return 0;
}

static struct usb_phy_io_ops msm_otg_io_ops = {
	.read = ulpi_read,
	.write = ulpi_write,
};

static void ulpi_init(struct msm_otg *motg)
{
	struct msm_otg_platform_data *pdata = motg->pdata;
	int *seq = pdata->phy_init_seq;

	if (!seq)
		return;

	while (seq[0] >= 0) {
		dev_vdbg(motg->phy.dev, "ulpi: write 0x%02x to 0x%02x\n",
				seq[0], seq[1]);
		ulpi_write(&motg->phy, seq[0], seq[1]);
		seq += 2;
	}
}

static int msm_otg_link_clk_reset(struct msm_otg *motg, bool assert)
{
	int ret;

	if (IS_ERR(motg->clk))
		return 0;

	if (assert) {
		ret = clk_reset(motg->clk, CLK_RESET_ASSERT);
		if (ret)
			dev_err(motg->phy.dev, "usb hs_clk assert failed\n");
	} else {
		ret = clk_reset(motg->clk, CLK_RESET_DEASSERT);
		if (ret)
			dev_err(motg->phy.dev, "usb hs_clk deassert failed\n");
	}
	return ret;
}

static int msm_otg_phy_clk_reset(struct msm_otg *motg)
{
	int ret;

	if (IS_ERR(motg->phy_reset_clk))
		return 0;

	ret = clk_reset(motg->phy_reset_clk, CLK_RESET_ASSERT);
	if (ret) {
		dev_err(motg->phy.dev, "usb phy clk assert failed\n");
		return ret;
	}
	usleep_range(10000, 12000);
	ret = clk_reset(motg->phy_reset_clk, CLK_RESET_DEASSERT);
	if (ret)
		dev_err(motg->phy.dev, "usb phy clk deassert failed\n");
	return ret;
}

static int msm_otg_phy_reset(struct msm_otg *motg)
{
	u32 val;
	int ret;
	int retries;

	ret = msm_otg_link_clk_reset(motg, 1);
	if (ret)
		return ret;
	ret = msm_otg_phy_clk_reset(motg);
	if (ret)
		return ret;
	ret = msm_otg_link_clk_reset(motg, 0);
	if (ret)
		return ret;

	val = readl(USB_PORTSC) & ~PORTSC_PTS_MASK;
	writel(val | PORTSC_PTS_ULPI, USB_PORTSC);

	for (retries = 3; retries > 0; retries--) {
		ret = ulpi_write(&motg->phy, ULPI_FUNC_CTRL_SUSPENDM,
				ULPI_CLR(ULPI_FUNC_CTRL));
		if (!ret)
			break;
		ret = msm_otg_phy_clk_reset(motg);
		if (ret)
			return ret;
	}
	if (!retries)
		return -ETIMEDOUT;

	/* This reset calibrates the phy, if the above write succeeded */
	ret = msm_otg_phy_clk_reset(motg);
	if (ret)
		return ret;

	for (retries = 3; retries > 0; retries--) {
		ret = ulpi_read(&motg->phy, ULPI_DEBUG);
		if (ret != -ETIMEDOUT)
			break;
		ret = msm_otg_phy_clk_reset(motg);
		if (ret)
			return ret;
	}
	if (!retries)
		return -ETIMEDOUT;

	dev_info(motg->phy.dev, "phy_reset: success\n");
	return 0;
}

#define LINK_RESET_TIMEOUT_USEC		(250 * 1000)
static int msm_otg_link_reset(struct msm_otg *motg)
{
	int cnt = 0;

	writel_relaxed(USBCMD_RESET, USB_USBCMD);
	while (cnt < LINK_RESET_TIMEOUT_USEC) {
		if (!(readl_relaxed(USB_USBCMD) & USBCMD_RESET))
			break;
		udelay(1);
		cnt++;
	}
	if (cnt >= LINK_RESET_TIMEOUT_USEC)
		return -ETIMEDOUT;

	/* select ULPI phy */
	writel_relaxed(0x80000000, USB_PORTSC);
	writel_relaxed(0x0, USB_AHBBURST);
	writel_relaxed(0x08, USB_AHBMODE);

	return 0;
}

static int msm_otg_reset(struct usb_phy *phy)
{
	struct msm_otg *motg = container_of(phy, struct msm_otg, phy);
	struct msm_otg_platform_data *pdata = motg->pdata;
	int ret;
	u32 val = 0;
	u32 ulpi_val = 0;

	/*
	 * USB PHY and Link reset also reset the USB BAM.
	 * Thus perform reset operation only once to avoid
	 * USB BAM reset on other cases e.g. USB cable disconnections.
	 */
	if (pdata->disable_reset_on_disconnect) {
		if (motg->reset_counter)
			return 0;
		else
			motg->reset_counter++;
	}

	if (!IS_ERR(motg->clk))
		clk_prepare_enable(motg->clk);
	ret = msm_otg_phy_reset(motg);
	if (ret) {
		dev_err(phy->dev, "phy_reset failed\n");
		return ret;
	}

	aca_id_turned_on = false;
	ret = msm_otg_link_reset(motg);
	if (ret) {
		dev_err(phy->dev, "link reset failed\n");
		return ret;
	}
	msleep(100);

	ulpi_init(motg);

	/* Ensure that RESET operation is completed before turning off clock */
	mb();

	if (!IS_ERR(motg->clk))
		clk_disable_unprepare(motg->clk);

	if (pdata->otg_control == OTG_PHY_CONTROL) {
		val = readl_relaxed(USB_OTGSC);
		if (pdata->mode == USB_OTG) {
			ulpi_val = ULPI_INT_IDGRD | ULPI_INT_SESS_VALID;
			val |= OTGSC_IDIE | OTGSC_BSVIE;
		} else if (pdata->mode == USB_PERIPHERAL) {
			ulpi_val = ULPI_INT_SESS_VALID;
			val |= OTGSC_BSVIE;
		}
		writel_relaxed(val, USB_OTGSC);
		ulpi_write(phy, ulpi_val, ULPI_USB_INT_EN_RISE);
		ulpi_write(phy, ulpi_val, ULPI_USB_INT_EN_FALL);
	} else if (pdata->otg_control == OTG_PMIC_CONTROL) {
		ulpi_write(phy, OTG_COMP_DISABLE,
			ULPI_SET(ULPI_PWR_CLK_MNG_REG));
		/* Enable PMIC pull-up */
		pm8xxx_usb_id_pullup(1);
	}

	return 0;
}

static const char *timer_string(int bit)
{
	switch (bit) {
	case A_WAIT_VRISE:		return "a_wait_vrise";
	case A_WAIT_VFALL:		return "a_wait_vfall";
	case B_SRP_FAIL:		return "b_srp_fail";
	case A_WAIT_BCON:		return "a_wait_bcon";
	case A_AIDL_BDIS:		return "a_aidl_bdis";
	case A_BIDL_ADIS:		return "a_bidl_adis";
	case B_ASE0_BRST:		return "b_ase0_brst";
	case A_TST_MAINT:		return "a_tst_maint";
	case B_TST_SRP:			return "b_tst_srp";
	case B_TST_CONFIG:		return "b_tst_config";
	default:			return "UNDEFINED";
	}
}

static enum hrtimer_restart msm_otg_timer_func(struct hrtimer *hrtimer)
{
	struct msm_otg *motg = container_of(hrtimer, struct msm_otg, timer);

	switch (motg->active_tmout) {
	case A_WAIT_VRISE:
		/* TODO: use vbus_vld interrupt */
		set_bit(A_VBUS_VLD, &motg->inputs);
		break;
	case A_TST_MAINT:
		/* OTG PET: End session after TA_TST_MAINT */
		set_bit(A_BUS_DROP, &motg->inputs);
		break;
	case B_TST_SRP:
		/*
		 * OTG PET: Initiate SRP after TB_TST_SRP of
		 * previous session end.
		 */
		set_bit(B_BUS_REQ, &motg->inputs);
		break;
	case B_TST_CONFIG:
		clear_bit(A_CONN, &motg->inputs);
		break;
	default:
		set_bit(motg->active_tmout, &motg->tmouts);
	}

	pr_debug("expired %s timer\n", timer_string(motg->active_tmout));
	queue_work(system_nrt_wq, &motg->sm_work);
	return HRTIMER_NORESTART;
}

static void msm_otg_del_timer(struct msm_otg *motg)
{
	int bit = motg->active_tmout;

	pr_debug("deleting %s timer. remaining %lld msec\n", timer_string(bit),
			div_s64(ktime_to_us(hrtimer_get_remaining(
					&motg->timer)), 1000));
	hrtimer_cancel(&motg->timer);
	clear_bit(bit, &motg->tmouts);
}

static void msm_otg_start_timer(struct msm_otg *motg, int time, int bit)
{
	clear_bit(bit, &motg->tmouts);
	motg->active_tmout = bit;
	pr_debug("starting %s timer\n", timer_string(bit));
	hrtimer_start(&motg->timer,
			ktime_set(time / 1000, (time % 1000) * 1000000),
			HRTIMER_MODE_REL);
}

static void msm_otg_init_timer(struct msm_otg *motg)
{
	hrtimer_init(&motg->timer, CLOCK_MONOTONIC, HRTIMER_MODE_REL);
	motg->timer.function = msm_otg_timer_func;
}

static int msm_otg_start_hnp(struct usb_otg *otg)
{
	struct msm_otg *motg = container_of(otg->phy, struct msm_otg, phy);

	if (otg->phy->state != OTG_STATE_A_HOST) {
		pr_err("HNP can not be initiated in %s state\n",
				otg_state_string(otg->phy->state));
		return -EINVAL;
	}

	pr_debug("A-Host: HNP initiated\n");
	clear_bit(A_BUS_REQ, &motg->inputs);
	queue_work(system_nrt_wq, &motg->sm_work);
	return 0;
}

static int msm_otg_start_srp(struct usb_otg *otg)
{
	struct msm_otg *motg = container_of(otg->phy, struct msm_otg, phy);
	u32 val;
	int ret = 0;

	if (otg->phy->state != OTG_STATE_B_IDLE) {
		pr_err("SRP can not be initiated in %s state\n",
				otg_state_string(otg->phy->state));
		ret = -EINVAL;
		goto out;
	}

	if ((jiffies - motg->b_last_se0_sess) < msecs_to_jiffies(TB_SRP_INIT)) {
		pr_debug("initial conditions of SRP are not met. Try again"
				"after some time\n");
		ret = -EAGAIN;
		goto out;
	}

	pr_debug("B-Device SRP started\n");

	/*
	 * PHY won't pull D+ high unless it detects Vbus valid.
	 * Since by definition, SRP is only done when Vbus is not valid,
	 * software work-around needs to be used to spoof the PHY into
	 * thinking it is valid. This can be done using the VBUSVLDEXTSEL and
	 * VBUSVLDEXT register bits.
	 */
	ulpi_write(otg->phy, 0x03, 0x97);
	/*
	 * Harware auto assist data pulsing: Data pulse is given
	 * for 7msec; wait for vbus
	 */
	val = readl_relaxed(USB_OTGSC);
	writel_relaxed((val & ~OTGSC_INTSTS_MASK) | OTGSC_HADP, USB_OTGSC);

	/* VBUS plusing is obsoleted in OTG 2.0 supplement */
out:
	return ret;
}

static void msm_otg_host_hnp_enable(struct usb_otg *otg, bool enable)
{
	struct usb_hcd *hcd = bus_to_hcd(otg->host);
	struct usb_device *rhub = otg->host->root_hub;

	if (enable) {
		pm_runtime_disable(&rhub->dev);
		rhub->state = USB_STATE_NOTATTACHED;
		hcd->driver->bus_suspend(hcd);
		clear_bit(HCD_FLAG_HW_ACCESSIBLE, &hcd->flags);
	} else {
		usb_remove_hcd(hcd);
		msm_otg_reset(otg->phy);
		usb_add_hcd(hcd, hcd->irq, IRQF_SHARED);
	}
}

static int msm_otg_set_suspend(struct usb_phy *phy, int suspend)
{
	struct msm_otg *motg = container_of(phy, struct msm_otg, phy);

	if (aca_enabled())
		return 0;

	if (suspend) {
		switch (phy->state) {
		case OTG_STATE_A_WAIT_BCON:
			if (TA_WAIT_BCON > 0)
				break;
			/* fall through */
		case OTG_STATE_A_HOST:
			pr_debug("host bus suspend\n");
			clear_bit(A_BUS_REQ, &motg->inputs);
			queue_work(system_nrt_wq, &motg->sm_work);
			break;
		case OTG_STATE_B_PERIPHERAL:
			pr_debug("peripheral bus suspend\n");
			if (!(motg->caps & ALLOW_LPM_ON_DEV_SUSPEND))
				break;
			set_bit(A_BUS_SUSPEND, &motg->inputs);
			queue_work(system_nrt_wq, &motg->sm_work);
			break;

		default:
			break;
		}
	} else {
		switch (phy->state) {
		case OTG_STATE_A_SUSPEND:
			/* Remote wakeup or resume */
			set_bit(A_BUS_REQ, &motg->inputs);
			phy->state = OTG_STATE_A_HOST;

			/* ensure hardware is not in low power mode */
			pm_runtime_resume(phy->dev);
			break;
		case OTG_STATE_B_PERIPHERAL:
			pr_debug("peripheral bus resume\n");
			if (!(motg->caps & ALLOW_LPM_ON_DEV_SUSPEND))
				break;
			clear_bit(A_BUS_SUSPEND, &motg->inputs);
			queue_work(system_nrt_wq, &motg->sm_work);
			break;
		default:
			break;
		}
	}
	return 0;
}

#define PHY_SUSPEND_TIMEOUT_USEC	(500 * 1000)
#define PHY_RESUME_TIMEOUT_USEC	(100 * 1000)

#ifdef CONFIG_PM_SLEEP
static int msm_otg_suspend(struct msm_otg *motg)
{
	struct usb_phy *phy = &motg->phy;
	struct usb_bus *bus = phy->otg->host;
	struct msm_otg_platform_data *pdata = motg->pdata;
	int cnt = 0;
	bool host_bus_suspend, device_bus_suspend, dcp;
	u32 phy_ctrl_val = 0, cmd_val;
	unsigned ret;
	u32 portsc;

	if (atomic_read(&motg->in_lpm))
		return 0;

	disable_irq(motg->irq);
	host_bus_suspend = phy->otg->host && !test_bit(ID, &motg->inputs);
	device_bus_suspend = phy->otg->gadget && test_bit(ID, &motg->inputs) &&
		test_bit(A_BUS_SUSPEND, &motg->inputs) &&
		motg->caps & ALLOW_LPM_ON_DEV_SUSPEND;
	dcp = motg->chg_type == USB_DCP_CHARGER;
	/*
	 * Chipidea 45-nm PHY suspend sequence:
	 *
	 * Interrupt Latch Register auto-clear feature is not present
	 * in all PHY versions. Latch register is clear on read type.
	 * Clear latch register to avoid spurious wakeup from
	 * low power mode (LPM).
	 *
	 * PHY comparators are disabled when PHY enters into low power
	 * mode (LPM). Keep PHY comparators ON in LPM only when we expect
	 * VBUS/Id notifications from USB PHY. Otherwise turn off USB
	 * PHY comparators. This save significant amount of power.
	 *
	 * PLL is not turned off when PHY enters into low power mode (LPM).
	 * Disable PLL for maximum power savings.
	 */

	if (motg->pdata->phy_type == CI_45NM_INTEGRATED_PHY) {
		ulpi_read(phy, 0x14);
		if (pdata->otg_control == OTG_PHY_CONTROL)
			ulpi_write(phy, 0x01, 0x30);
		ulpi_write(phy, 0x08, 0x09);
	}


	/* Set the PHCD bit, only if it is not set by the controller.
	 * PHY may take some time or even fail to enter into low power
	 * mode (LPM). Hence poll for 500 msec and reset the PHY and link
	 * in failure case.
	 */
	portsc = readl_relaxed(USB_PORTSC);
	if (!(portsc & PORTSC_PHCD)) {
		writel_relaxed(portsc | PORTSC_PHCD,
				USB_PORTSC);
		while (cnt < PHY_SUSPEND_TIMEOUT_USEC) {
			if (readl_relaxed(USB_PORTSC) & PORTSC_PHCD)
				break;
			udelay(1);
			cnt++;
		}
	}

	if (cnt >= PHY_SUSPEND_TIMEOUT_USEC) {
		dev_err(phy->dev, "Unable to suspend PHY\n");
		msm_otg_reset(phy);
		enable_irq(motg->irq);
		return -ETIMEDOUT;
	}

	/*
	 * PHY has capability to generate interrupt asynchronously in low
	 * power mode (LPM). This interrupt is level triggered. So USB IRQ
	 * line must be disabled till async interrupt enable bit is cleared
	 * in USBCMD register. Assert STP (ULPI interface STOP signal) to
	 * block data communication from PHY.
	 *
	 * PHY retention mode is disallowed while entering to LPM with wall
	 * charger connected.  But PHY is put into suspend mode. Hence
	 * enable asynchronous interrupt to detect charger disconnection when
	 * PMIC notifications are unavailable.
	 */
	cmd_val = readl_relaxed(USB_USBCMD);
	if (host_bus_suspend || device_bus_suspend ||
		(motg->pdata->otg_control == OTG_PHY_CONTROL && dcp))
		cmd_val |= ASYNC_INTR_CTRL | ULPI_STP_CTRL;
	else
		cmd_val |= ULPI_STP_CTRL;
	writel_relaxed(cmd_val, USB_USBCMD);

	/*
	 * BC1.2 spec mandates PD to enable VDP_SRC when charging from DCP.
	 * PHY retention and collapse can not happen with VDP_SRC enabled.
	 */
	if (motg->caps & ALLOW_PHY_RETENTION && !host_bus_suspend &&
		!device_bus_suspend && !dcp) {
		phy_ctrl_val = readl_relaxed(USB_PHY_CTRL);
		if (motg->pdata->otg_control == OTG_PHY_CONTROL)
			/* Enable PHY HV interrupts to wake MPM/Link */
			phy_ctrl_val |=
				(PHY_IDHV_INTEN | PHY_OTGSESSVLDHV_INTEN);

		writel_relaxed(phy_ctrl_val & ~PHY_RETEN, USB_PHY_CTRL);
		motg->lpm_flags |= PHY_RETENTIONED;
	}

	/* Ensure that above operation is completed before turning off clocks */
	mb();
	clk_disable_unprepare(motg->pclk);
	clk_disable_unprepare(motg->core_clk);

	/* usb phy no more require TCXO clock, hence vote for TCXO disable */
<<<<<<< HEAD
	ret = msm_xo_mode_vote(motg->xo_handle, MSM_XO_MODE_OFF);
	if (ret)
		dev_err(phy->dev, "%s failed to devote for "
			"TCXO D0 buffer%d\n", __func__, ret);
=======
	if (!host_bus_suspend) {
		ret = msm_xo_mode_vote(motg->xo_handle, MSM_XO_MODE_OFF);
		if (ret)
			dev_err(otg->dev, "%s failed to devote for "
				"TCXO D0 buffer%d\n", __func__, ret);
		else
			motg->lpm_flags |= XO_SHUTDOWN;
	}
>>>>>>> 25dad72a

	if (motg->caps & ALLOW_PHY_POWER_COLLAPSE &&
			!host_bus_suspend && !dcp) {
		msm_hsusb_ldo_enable(motg, 0);
		motg->lpm_flags |= PHY_PWR_COLLAPSED;
	}

	if (motg->lpm_flags & PHY_RETENTIONED) {
		msm_hsusb_config_vddcx(0);
		msm_hsusb_mhl_switch_enable(motg, 0);
	}

	if (device_may_wakeup(phy->dev)) {
		enable_irq_wake(motg->irq);
		if (motg->pdata->pmic_id_irq)
			enable_irq_wake(motg->pdata->pmic_id_irq);
	}
	if (bus)
		clear_bit(HCD_FLAG_HW_ACCESSIBLE, &(bus_to_hcd(bus))->flags);

	atomic_set(&motg->in_lpm, 1);
	enable_irq(motg->irq);
	wake_unlock(&motg->wlock);

	dev_info(phy->dev, "USB in low power mode\n");

	return 0;
}

static int msm_otg_resume(struct msm_otg *motg)
{
	struct usb_phy *phy = &motg->phy;
	struct usb_bus *bus = phy->otg->host;
	int cnt = 0;
	unsigned temp;
	u32 phy_ctrl_val = 0;
	unsigned ret;

	if (!atomic_read(&motg->in_lpm))
		return 0;

	wake_lock(&motg->wlock);

	/* Vote for TCXO when waking up the phy */
<<<<<<< HEAD
	ret = msm_xo_mode_vote(motg->xo_handle, MSM_XO_MODE_ON);
	if (ret)
		dev_err(phy->dev, "%s failed to vote for "
			"TCXO D0 buffer%d\n", __func__, ret);
=======
	if (motg->lpm_flags & XO_SHUTDOWN) {
		ret = msm_xo_mode_vote(motg->xo_handle, MSM_XO_MODE_ON);
		if (ret)
			dev_err(otg->dev, "%s failed to vote for "
				"TCXO D0 buffer%d\n", __func__, ret);
		motg->lpm_flags &= ~XO_SHUTDOWN;
	}
>>>>>>> 25dad72a

	clk_prepare_enable(motg->core_clk);

	clk_prepare_enable(motg->pclk);

	if (motg->lpm_flags & PHY_PWR_COLLAPSED) {
		msm_hsusb_ldo_enable(motg, 1);
		motg->lpm_flags &= ~PHY_PWR_COLLAPSED;
	}

	if (motg->lpm_flags & PHY_RETENTIONED) {
		msm_hsusb_mhl_switch_enable(motg, 1);
		msm_hsusb_config_vddcx(1);
		phy_ctrl_val = readl_relaxed(USB_PHY_CTRL);
		phy_ctrl_val |= PHY_RETEN;
		if (motg->pdata->otg_control == OTG_PHY_CONTROL)
			/* Disable PHY HV interrupts */
			phy_ctrl_val &=
				~(PHY_IDHV_INTEN | PHY_OTGSESSVLDHV_INTEN);
		writel_relaxed(phy_ctrl_val, USB_PHY_CTRL);
		motg->lpm_flags &= ~PHY_RETENTIONED;
	}

	temp = readl(USB_USBCMD);
	temp &= ~ASYNC_INTR_CTRL;
	temp &= ~ULPI_STP_CTRL;
	writel(temp, USB_USBCMD);

	/*
	 * PHY comes out of low power mode (LPM) in case of wakeup
	 * from asynchronous interrupt.
	 */
	if (!(readl(USB_PORTSC) & PORTSC_PHCD))
		goto skip_phy_resume;

	writel(readl(USB_PORTSC) & ~PORTSC_PHCD, USB_PORTSC);
	while (cnt < PHY_RESUME_TIMEOUT_USEC) {
		if (!(readl(USB_PORTSC) & PORTSC_PHCD))
			break;
		udelay(1);
		cnt++;
	}

	if (cnt >= PHY_RESUME_TIMEOUT_USEC) {
		/*
		 * This is a fatal error. Reset the link and
		 * PHY. USB state can not be restored. Re-insertion
		 * of USB cable is the only way to get USB working.
		 */
		dev_err(phy->dev, "Unable to resume USB."
				"Re-plugin the cable\n");
		msm_otg_reset(phy);
	}

skip_phy_resume:
	if (device_may_wakeup(phy->dev)) {
		disable_irq_wake(motg->irq);
		if (motg->pdata->pmic_id_irq)
			disable_irq_wake(motg->pdata->pmic_id_irq);
	}
	if (bus)
		set_bit(HCD_FLAG_HW_ACCESSIBLE, &(bus_to_hcd(bus))->flags);

	atomic_set(&motg->in_lpm, 0);

	if (motg->async_int) {
		motg->async_int = 0;
		enable_irq(motg->irq);
	}

	dev_info(phy->dev, "USB exited from low power mode\n");

	return 0;
}
#endif

static int msm_otg_notify_chg_type(struct msm_otg *motg)
{
	static int charger_type;
	/*
	 * TODO
	 * Unify OTG driver charger types and power supply charger types
	 */
	if (charger_type == motg->chg_type)
		return 0;

	if (motg->chg_type == USB_SDP_CHARGER)
		charger_type = POWER_SUPPLY_TYPE_USB;
	else if (motg->chg_type == USB_CDP_CHARGER)
		charger_type = POWER_SUPPLY_TYPE_USB_CDP;
	else if (motg->chg_type == USB_DCP_CHARGER)
		charger_type = POWER_SUPPLY_TYPE_USB_DCP;
	else if ((motg->chg_type == USB_ACA_DOCK_CHARGER ||
		motg->chg_type == USB_ACA_A_CHARGER ||
		motg->chg_type == USB_ACA_B_CHARGER ||
		motg->chg_type == USB_ACA_C_CHARGER))
		charger_type = POWER_SUPPLY_TYPE_USB_ACA;
	else
		charger_type = POWER_SUPPLY_TYPE_BATTERY;

	return pm8921_set_usb_power_supply_type(charger_type);
}

static int msm_otg_notify_power_supply(struct msm_otg *motg, unsigned mA)
{

	if (!psy)
		goto psy_not_supported;

	if (motg->cur_power == 0 && mA > 0) {
		/* Enable charging */
		if (power_supply_set_online(psy, true))
			goto psy_not_supported;
	} else if (motg->cur_power > 0 && mA == 0) {
		/* Disable charging */
		if (power_supply_set_online(psy, false))
			goto psy_not_supported;
		return 0;
	}
	/* Set max current limit */
	if (power_supply_set_current_limit(psy, 1000*mA))
		goto psy_not_supported;

	return 0;

psy_not_supported:
	dev_dbg(motg->phy.dev, "Power Supply doesn't support USB charger\n");
	return -ENXIO;
}

static void msm_otg_notify_charger(struct msm_otg *motg, unsigned mA)
{
	struct usb_gadget *g = motg->phy.otg->gadget;

	if (g && g->is_a_peripheral)
		return;

	if ((motg->chg_type == USB_ACA_DOCK_CHARGER ||
		motg->chg_type == USB_ACA_A_CHARGER ||
		motg->chg_type == USB_ACA_B_CHARGER ||
		motg->chg_type == USB_ACA_C_CHARGER) &&
			mA > IDEV_ACA_CHG_LIMIT)
		mA = IDEV_ACA_CHG_LIMIT;

	if (msm_otg_notify_chg_type(motg))
		dev_err(motg->phy.dev,
			"Failed notifying %d charger type to PMIC\n",
							motg->chg_type);

	if (motg->cur_power == mA)
		return;

	dev_info(motg->phy.dev, "Avail curr from USB = %u\n", mA);

	/*
	 *  Use Power Supply API if supported, otherwise fallback
	 *  to legacy pm8921 API.
	 */
	if (msm_otg_notify_power_supply(motg, mA))
		pm8921_charger_vbus_draw(mA);

	motg->cur_power = mA;
}

static int msm_otg_set_power(struct usb_phy *phy, unsigned mA)
{
	struct msm_otg *motg = container_of(phy, struct msm_otg, phy);

	/*
	 * Gadget driver uses set_power method to notify about the
	 * available current based on suspend/configured states.
	 *
	 * IDEV_CHG can be drawn irrespective of suspend/un-configured
	 * states when CDP/ACA is connected.
	 */
	if (motg->chg_type == USB_SDP_CHARGER)
		msm_otg_notify_charger(motg, mA);

	return 0;
}

static void msm_otg_start_host(struct usb_otg *otg, int on)
{
	struct msm_otg *motg = container_of(otg->phy, struct msm_otg, phy);
	struct msm_otg_platform_data *pdata = motg->pdata;
	struct usb_hcd *hcd;

	if (!otg->host)
		return;

	hcd = bus_to_hcd(otg->host);

	if (on) {
		dev_dbg(otg->phy->dev, "host on\n");

		if (pdata->otg_control == OTG_PHY_CONTROL)
			ulpi_write(otg->phy, OTG_COMP_DISABLE,
				ULPI_SET(ULPI_PWR_CLK_MNG_REG));

		/*
		 * Some boards have a switch cotrolled by gpio
		 * to enable/disable internal HUB. Enable internal
		 * HUB before kicking the host.
		 */
		if (pdata->setup_gpio)
			pdata->setup_gpio(OTG_STATE_A_HOST);
		usb_add_hcd(hcd, hcd->irq, IRQF_SHARED);
	} else {
		dev_dbg(otg->phy->dev, "host off\n");

		usb_remove_hcd(hcd);
		/* HCD core reset all bits of PORTSC. select ULPI phy */
		writel_relaxed(0x80000000, USB_PORTSC);

		if (pdata->setup_gpio)
			pdata->setup_gpio(OTG_STATE_UNDEFINED);

		if (pdata->otg_control == OTG_PHY_CONTROL)
			ulpi_write(otg->phy, OTG_COMP_DISABLE,
				ULPI_CLR(ULPI_PWR_CLK_MNG_REG));
	}
}

static int msm_otg_usbdev_notify(struct notifier_block *self,
			unsigned long action, void *priv)
{
	struct msm_otg *motg = container_of(self, struct msm_otg, usbdev_nb);
	struct usb_otg *otg = motg->phy.otg;
	struct usb_device *udev = priv;

	if (action == USB_BUS_ADD || action == USB_BUS_REMOVE)
		goto out;

	if (udev->bus != otg->host)
		goto out;
	/*
	 * Interested in devices connected directly to the root hub.
	 * ACA dock can supply IDEV_CHG irrespective devices connected
	 * on the accessory port.
	 */
	if (!udev->parent || udev->parent->parent ||
			motg->chg_type == USB_ACA_DOCK_CHARGER)
		goto out;

	switch (action) {
	case USB_DEVICE_ADD:
		if (aca_enabled())
			usb_disable_autosuspend(udev);
		if (otg->phy->state == OTG_STATE_A_WAIT_BCON) {
			pr_debug("B_CONN set\n");
			set_bit(B_CONN, &motg->inputs);
			msm_otg_del_timer(motg);
			otg->phy->state = OTG_STATE_A_HOST;
			/*
			 * OTG PET: A-device must end session within
			 * 10 sec after PET enumeration.
			 */
			if (udev->quirks & USB_QUIRK_OTG_PET)
				msm_otg_start_timer(motg, TA_TST_MAINT,
						A_TST_MAINT);
		}
		/* fall through */
	case USB_DEVICE_CONFIG:
		if (udev->actconfig)
			motg->mA_port = udev->actconfig->desc.bMaxPower * 2;
		else
			motg->mA_port = IUNIT;
		if (otg->phy->state == OTG_STATE_B_HOST)
			msm_otg_del_timer(motg);
		break;
	case USB_DEVICE_REMOVE:
		if ((otg->phy->state == OTG_STATE_A_HOST) ||
			(otg->phy->state == OTG_STATE_A_SUSPEND)) {
			pr_debug("B_CONN clear\n");
			clear_bit(B_CONN, &motg->inputs);
			/*
			 * OTG PET: A-device must end session after
			 * PET disconnection if it is enumerated
			 * with bcdDevice[0] = 1. USB core sets
			 * bus->otg_vbus_off for us. clear it here.
			 */
			if (udev->bus->otg_vbus_off) {
				udev->bus->otg_vbus_off = 0;
				set_bit(A_BUS_DROP, &motg->inputs);
			}
			queue_work(system_nrt_wq, &motg->sm_work);
		}
	default:
		break;
	}
	if (test_bit(ID_A, &motg->inputs))
		msm_otg_notify_charger(motg, IDEV_ACA_CHG_MAX -
				motg->mA_port);
out:
	return NOTIFY_OK;
}

static void msm_hsusb_vbus_power(struct msm_otg *motg, bool on)
{
	int ret;
	static bool vbus_is_on;

	if (vbus_is_on == on)
		return;

	if (motg->pdata->vbus_power) {
		ret = motg->pdata->vbus_power(on);
		if (!ret)
			vbus_is_on = on;
		return;
	}

	if (!vbus_otg) {
		pr_err("vbus_otg is NULL.");
		return;
	}

	/*
	 * if entering host mode tell the charger to not draw any current
	 * from usb before turning on the boost.
	 * if exiting host mode disable the boost before enabling to draw
	 * current from the source.
	 */
	if (on) {
		pm8921_disable_source_current(on);
		ret = regulator_enable(vbus_otg);
		if (ret) {
			pr_err("unable to enable vbus_otg\n");
			return;
		}
		vbus_is_on = true;
	} else {
		ret = regulator_disable(vbus_otg);
		if (ret) {
			pr_err("unable to disable vbus_otg\n");
			return;
		}
		pm8921_disable_source_current(on);
		vbus_is_on = false;
	}
}

static int msm_otg_set_host(struct usb_otg *otg, struct usb_bus *host)
{
	struct msm_otg *motg = container_of(otg->phy, struct msm_otg, phy);
	struct usb_hcd *hcd;

	/*
	 * Fail host registration if this board can support
	 * only peripheral configuration.
	 */
	if (motg->pdata->mode == USB_PERIPHERAL) {
		dev_info(otg->phy->dev, "Host mode is not supported\n");
		return -ENODEV;
	}

	if (!motg->pdata->vbus_power && host) {
		vbus_otg = devm_regulator_get(motg->phy.dev, "vbus_otg");
		if (IS_ERR(vbus_otg)) {
			pr_err("Unable to get vbus_otg\n");
			return -ENODEV;
		}
	}

	if (!host) {
		if (otg->phy->state == OTG_STATE_A_HOST) {
			pm_runtime_get_sync(otg->phy->dev);
			usb_unregister_notify(&motg->usbdev_nb);
			msm_otg_start_host(otg, 0);
			msm_hsusb_vbus_power(motg, 0);
			otg->host = NULL;
			otg->phy->state = OTG_STATE_UNDEFINED;
			queue_work(system_nrt_wq, &motg->sm_work);
		} else {
			otg->host = NULL;
		}

		return 0;
	}

	hcd = bus_to_hcd(host);
	hcd->power_budget = motg->pdata->power_budget;

#ifdef CONFIG_USB_OTG
	host->otg_port = 1;
#endif
	motg->usbdev_nb.notifier_call = msm_otg_usbdev_notify;
	usb_register_notify(&motg->usbdev_nb);
	otg->host = host;
	dev_dbg(otg->phy->dev, "host driver registered w/ tranceiver\n");

	/*
	 * Kick the state machine work, if peripheral is not supported
	 * or peripheral is already registered with us.
	 */
	if (motg->pdata->mode == USB_HOST || otg->gadget) {
		pm_runtime_get_sync(otg->phy->dev);
		queue_work(system_nrt_wq, &motg->sm_work);
	}

	return 0;
}

static void msm_otg_start_peripheral(struct usb_otg *otg, int on)
{
	int ret;
	struct msm_otg *motg = container_of(otg->phy, struct msm_otg, phy);
	struct msm_otg_platform_data *pdata = motg->pdata;

	if (!otg->gadget)
		return;

	if (on) {
		dev_dbg(otg->phy->dev, "gadget on\n");
		/*
		 * Some boards have a switch cotrolled by gpio
		 * to enable/disable internal HUB. Disable internal
		 * HUB before kicking the gadget.
		 */
		if (pdata->setup_gpio)
			pdata->setup_gpio(OTG_STATE_B_PERIPHERAL);

		/* Configure BUS performance parameters for MAX bandwidth */
		if (motg->bus_perf_client && debug_bus_voting_enabled) {
			ret = msm_bus_scale_client_update_request(
					motg->bus_perf_client, 1);
			if (ret)
				dev_err(motg->phy.dev, "%s: Failed to vote for "
					   "bus bandwidth %d\n", __func__, ret);
		}
		usb_gadget_vbus_connect(otg->gadget);
	} else {
		dev_dbg(otg->phy->dev, "gadget off\n");
		usb_gadget_vbus_disconnect(otg->gadget);
		/* Configure BUS performance parameters to default */
		if (motg->bus_perf_client) {
			ret = msm_bus_scale_client_update_request(
					motg->bus_perf_client, 0);
			if (ret)
				dev_err(motg->phy.dev, "%s: Failed to devote "
					   "for bus bw %d\n", __func__, ret);
		}
		if (pdata->setup_gpio)
			pdata->setup_gpio(OTG_STATE_UNDEFINED);
	}

}

static int msm_otg_set_peripheral(struct usb_otg *otg,
			struct usb_gadget *gadget)
{
	struct msm_otg *motg = container_of(otg->phy, struct msm_otg, phy);

	/*
	 * Fail peripheral registration if this board can support
	 * only host configuration.
	 */
	if (motg->pdata->mode == USB_HOST) {
		dev_info(otg->phy->dev, "Peripheral mode is not supported\n");
		return -ENODEV;
	}

	if (!gadget) {
		if (otg->phy->state == OTG_STATE_B_PERIPHERAL) {
			pm_runtime_get_sync(otg->phy->dev);
			msm_otg_start_peripheral(otg, 0);
			otg->gadget = NULL;
			otg->phy->state = OTG_STATE_UNDEFINED;
			queue_work(system_nrt_wq, &motg->sm_work);
		} else {
			otg->gadget = NULL;
		}

		return 0;
	}
	otg->gadget = gadget;
	dev_dbg(otg->phy->dev, "peripheral driver registered w/ tranceiver\n");

	/*
	 * Kick the state machine work, if host is not supported
	 * or host is already registered with us.
	 */
	if (motg->pdata->mode == USB_PERIPHERAL || otg->host) {
		pm_runtime_get_sync(otg->phy->dev);
		queue_work(system_nrt_wq, &motg->sm_work);
	}

	return 0;
}

static bool msm_chg_aca_detect(struct msm_otg *motg)
{
	struct usb_phy *phy = &motg->phy;
	u32 int_sts;
	bool ret = false;

	if (!aca_enabled())
		goto out;

	if (motg->pdata->phy_type == CI_45NM_INTEGRATED_PHY)
		goto out;

	int_sts = ulpi_read(phy, 0x87);
	switch (int_sts & 0x1C) {
	case 0x08:
		if (!test_and_set_bit(ID_A, &motg->inputs)) {
			dev_dbg(phy->dev, "ID_A\n");
			motg->chg_type = USB_ACA_A_CHARGER;
			motg->chg_state = USB_CHG_STATE_DETECTED;
			clear_bit(ID_B, &motg->inputs);
			clear_bit(ID_C, &motg->inputs);
			set_bit(ID, &motg->inputs);
			ret = true;
		}
		break;
	case 0x0C:
		if (!test_and_set_bit(ID_B, &motg->inputs)) {
			dev_dbg(phy->dev, "ID_B\n");
			motg->chg_type = USB_ACA_B_CHARGER;
			motg->chg_state = USB_CHG_STATE_DETECTED;
			clear_bit(ID_A, &motg->inputs);
			clear_bit(ID_C, &motg->inputs);
			set_bit(ID, &motg->inputs);
			ret = true;
		}
		break;
	case 0x10:
		if (!test_and_set_bit(ID_C, &motg->inputs)) {
			dev_dbg(phy->dev, "ID_C\n");
			motg->chg_type = USB_ACA_C_CHARGER;
			motg->chg_state = USB_CHG_STATE_DETECTED;
			clear_bit(ID_A, &motg->inputs);
			clear_bit(ID_B, &motg->inputs);
			set_bit(ID, &motg->inputs);
			ret = true;
		}
		break;
	case 0x04:
		if (test_and_clear_bit(ID, &motg->inputs)) {
			dev_dbg(phy->dev, "ID_GND\n");
			motg->chg_type = USB_INVALID_CHARGER;
			motg->chg_state = USB_CHG_STATE_UNDEFINED;
			clear_bit(ID_A, &motg->inputs);
			clear_bit(ID_B, &motg->inputs);
			clear_bit(ID_C, &motg->inputs);
			ret = true;
		}
		break;
	default:
		ret = test_and_clear_bit(ID_A, &motg->inputs) |
			test_and_clear_bit(ID_B, &motg->inputs) |
			test_and_clear_bit(ID_C, &motg->inputs) |
			!test_and_set_bit(ID, &motg->inputs);
		if (ret) {
			dev_dbg(phy->dev, "ID A/B/C/GND is no more\n");
			motg->chg_type = USB_INVALID_CHARGER;
			motg->chg_state = USB_CHG_STATE_UNDEFINED;
		}
	}
out:
	return ret;
}

static void msm_chg_enable_aca_det(struct msm_otg *motg)
{
	struct usb_phy *phy = &motg->phy;

	if (!aca_enabled())
		return;

	switch (motg->pdata->phy_type) {
	case SNPS_28NM_INTEGRATED_PHY:
		/* Disable ID_GND in link and PHY */
		writel_relaxed(readl_relaxed(USB_OTGSC) & ~(OTGSC_IDPU |
				OTGSC_IDIE), USB_OTGSC);
		ulpi_write(phy, 0x01, 0x0C);
		ulpi_write(phy, 0x10, 0x0F);
		ulpi_write(phy, 0x10, 0x12);
		/* Disable PMIC ID pull-up */
		pm8xxx_usb_id_pullup(0);
		/* Enable ACA ID detection */
		ulpi_write(phy, 0x20, 0x85);
		aca_id_turned_on = true;
		break;
	default:
		break;
	}
}

static void msm_chg_enable_aca_intr(struct msm_otg *motg)
{
	struct usb_phy *phy = &motg->phy;

	if (!aca_enabled())
		return;

	switch (motg->pdata->phy_type) {
	case SNPS_28NM_INTEGRATED_PHY:
		/* Enable ACA Detection interrupt (on any RID change) */
		ulpi_write(phy, 0x01, 0x94);
		break;
	default:
		break;
	}
}

static void msm_chg_disable_aca_intr(struct msm_otg *motg)
{
	struct usb_phy *phy = &motg->phy;

	if (!aca_enabled())
		return;

	switch (motg->pdata->phy_type) {
	case SNPS_28NM_INTEGRATED_PHY:
		ulpi_write(phy, 0x01, 0x95);
		break;
	default:
		break;
	}
}

static bool msm_chg_check_aca_intr(struct msm_otg *motg)
{
	struct usb_phy *phy = &motg->phy;
	bool ret = false;

	if (!aca_enabled())
		return ret;

	switch (motg->pdata->phy_type) {
	case SNPS_28NM_INTEGRATED_PHY:
		if (ulpi_read(phy, 0x91) & 1) {
			dev_dbg(phy->dev, "RID change\n");
			ulpi_write(phy, 0x01, 0x92);
			ret = msm_chg_aca_detect(motg);
		}
	default:
		break;
	}
	return ret;
}

static void msm_otg_id_timer_func(unsigned long data)
{
	struct msm_otg *motg = (struct msm_otg *) data;

	if (!aca_enabled())
		return;

	if (atomic_read(&motg->in_lpm)) {
		dev_dbg(motg->phy.dev, "timer: in lpm\n");
		return;
	}

	if (motg->phy.state == OTG_STATE_A_SUSPEND)
		goto out;

	if (msm_chg_check_aca_intr(motg)) {
		dev_dbg(motg->phy.dev, "timer: aca work\n");
		queue_work(system_nrt_wq, &motg->sm_work);
	}

out:
	if (!test_bit(ID, &motg->inputs) || test_bit(ID_A, &motg->inputs))
		mod_timer(&motg->id_timer, ID_TIMER_FREQ);
}

static bool msm_chg_check_secondary_det(struct msm_otg *motg)
{
	struct usb_phy *phy = &motg->phy;
	u32 chg_det;
	bool ret = false;

	switch (motg->pdata->phy_type) {
	case CI_45NM_INTEGRATED_PHY:
		chg_det = ulpi_read(phy, 0x34);
		ret = chg_det & (1 << 4);
		break;
	case SNPS_28NM_INTEGRATED_PHY:
		chg_det = ulpi_read(phy, 0x87);
		ret = chg_det & 1;
		break;
	default:
		break;
	}
	return ret;
}

static void msm_chg_enable_secondary_det(struct msm_otg *motg)
{
	struct usb_phy *phy = &motg->phy;
	u32 chg_det;

	switch (motg->pdata->phy_type) {
	case CI_45NM_INTEGRATED_PHY:
		chg_det = ulpi_read(phy, 0x34);
		/* Turn off charger block */
		chg_det |= ~(1 << 1);
		ulpi_write(phy, chg_det, 0x34);
		udelay(20);
		/* control chg block via ULPI */
		chg_det &= ~(1 << 3);
		ulpi_write(phy, chg_det, 0x34);
		/* put it in host mode for enabling D- source */
		chg_det &= ~(1 << 2);
		ulpi_write(phy, chg_det, 0x34);
		/* Turn on chg detect block */
		chg_det &= ~(1 << 1);
		ulpi_write(phy, chg_det, 0x34);
		udelay(20);
		/* enable chg detection */
		chg_det &= ~(1 << 0);
		ulpi_write(phy, chg_det, 0x34);
		break;
	case SNPS_28NM_INTEGRATED_PHY:
		/* Turn off VDP_SRC */
		ulpi_write(phy, 0x3, 0x86);
		msleep(20);
		/*
		 * Configure DM as current source, DP as current sink
		 * and enable battery charging comparators.
		 */
		ulpi_write(phy, 0x8, 0x85);
		ulpi_write(phy, 0x2, 0x85);
		ulpi_write(phy, 0x1, 0x85);
		break;
	default:
		break;
	}
}

static bool msm_chg_check_primary_det(struct msm_otg *motg)
{
	struct usb_phy *phy = &motg->phy;
	u32 chg_det;
	bool ret = false;

	switch (motg->pdata->phy_type) {
	case CI_45NM_INTEGRATED_PHY:
		chg_det = ulpi_read(phy, 0x34);
		ret = chg_det & (1 << 4);
		break;
	case SNPS_28NM_INTEGRATED_PHY:
		chg_det = ulpi_read(phy, 0x87);
		ret = chg_det & 1;
		break;
	default:
		break;
	}
	return ret;
}

static void msm_chg_enable_primary_det(struct msm_otg *motg)
{
	struct usb_phy *phy = &motg->phy;
	u32 chg_det;

	switch (motg->pdata->phy_type) {
	case CI_45NM_INTEGRATED_PHY:
		chg_det = ulpi_read(phy, 0x34);
		/* enable chg detection */
		chg_det &= ~(1 << 0);
		ulpi_write(phy, chg_det, 0x34);
		break;
	case SNPS_28NM_INTEGRATED_PHY:
		/*
		 * Configure DP as current source, DM as current sink
		 * and enable battery charging comparators.
		 */
		ulpi_write(phy, 0x2, 0x85);
		ulpi_write(phy, 0x1, 0x85);
		break;
	default:
		break;
	}
}

static bool msm_chg_check_dcd(struct msm_otg *motg)
{
	struct usb_phy *phy = &motg->phy;
	u32 line_state;
	bool ret = false;

	switch (motg->pdata->phy_type) {
	case CI_45NM_INTEGRATED_PHY:
		line_state = ulpi_read(phy, 0x15);
		ret = !(line_state & 1);
		break;
	case SNPS_28NM_INTEGRATED_PHY:
		line_state = ulpi_read(phy, 0x87);
		ret = line_state & 2;
		break;
	default:
		break;
	}
	return ret;
}

static void msm_chg_disable_dcd(struct msm_otg *motg)
{
	struct usb_phy *phy = &motg->phy;
	u32 chg_det;

	switch (motg->pdata->phy_type) {
	case CI_45NM_INTEGRATED_PHY:
		chg_det = ulpi_read(phy, 0x34);
		chg_det &= ~(1 << 5);
		ulpi_write(phy, chg_det, 0x34);
		break;
	case SNPS_28NM_INTEGRATED_PHY:
		ulpi_write(phy, 0x10, 0x86);
		break;
	default:
		break;
	}
}

static void msm_chg_enable_dcd(struct msm_otg *motg)
{
	struct usb_phy *phy = &motg->phy;
	u32 chg_det;

	switch (motg->pdata->phy_type) {
	case CI_45NM_INTEGRATED_PHY:
		chg_det = ulpi_read(phy, 0x34);
		/* Turn on D+ current source */
		chg_det |= (1 << 5);
		ulpi_write(phy, chg_det, 0x34);
		break;
	case SNPS_28NM_INTEGRATED_PHY:
		/* Data contact detection enable */
		ulpi_write(phy, 0x10, 0x85);
		break;
	default:
		break;
	}
}

static void msm_chg_block_on(struct msm_otg *motg)
{
	struct usb_phy *phy = &motg->phy;
	u32 func_ctrl, chg_det;

	/* put the controller in non-driving mode */
	func_ctrl = ulpi_read(phy, ULPI_FUNC_CTRL);
	func_ctrl &= ~ULPI_FUNC_CTRL_OPMODE_MASK;
	func_ctrl |= ULPI_FUNC_CTRL_OPMODE_NONDRIVING;
	ulpi_write(phy, func_ctrl, ULPI_FUNC_CTRL);

	switch (motg->pdata->phy_type) {
	case CI_45NM_INTEGRATED_PHY:
		chg_det = ulpi_read(phy, 0x34);
		/* control chg block via ULPI */
		chg_det &= ~(1 << 3);
		ulpi_write(phy, chg_det, 0x34);
		/* Turn on chg detect block */
		chg_det &= ~(1 << 1);
		ulpi_write(phy, chg_det, 0x34);
		udelay(20);
		break;
	case SNPS_28NM_INTEGRATED_PHY:
		/* Clear charger detecting control bits */
		ulpi_write(phy, 0x1F, 0x86);
		/* Clear alt interrupt latch and enable bits */
		ulpi_write(phy, 0x1F, 0x92);
		ulpi_write(phy, 0x1F, 0x95);
		udelay(100);
		break;
	default:
		break;
	}
}

static void msm_chg_block_off(struct msm_otg *motg)
{
	struct usb_phy *phy = &motg->phy;
	u32 func_ctrl, chg_det;

	switch (motg->pdata->phy_type) {
	case CI_45NM_INTEGRATED_PHY:
		chg_det = ulpi_read(phy, 0x34);
		/* Turn off charger block */
		chg_det |= ~(1 << 1);
		ulpi_write(phy, chg_det, 0x34);
		break;
	case SNPS_28NM_INTEGRATED_PHY:
		/* Clear charger detecting control bits */
		ulpi_write(phy, 0x3F, 0x86);
		/* Clear alt interrupt latch and enable bits */
		ulpi_write(phy, 0x1F, 0x92);
		ulpi_write(phy, 0x1F, 0x95);
		break;
	default:
		break;
	}

	/* put the controller in normal mode */
	func_ctrl = ulpi_read(phy, ULPI_FUNC_CTRL);
	func_ctrl &= ~ULPI_FUNC_CTRL_OPMODE_MASK;
	func_ctrl |= ULPI_FUNC_CTRL_OPMODE_NORMAL;
	ulpi_write(phy, func_ctrl, ULPI_FUNC_CTRL);
}

static const char *chg_to_string(enum usb_chg_type chg_type)
{
	switch (chg_type) {
	case USB_SDP_CHARGER:		return "USB_SDP_CHARGER";
	case USB_DCP_CHARGER:		return "USB_DCP_CHARGER";
	case USB_CDP_CHARGER:		return "USB_CDP_CHARGER";
	case USB_ACA_A_CHARGER:		return "USB_ACA_A_CHARGER";
	case USB_ACA_B_CHARGER:		return "USB_ACA_B_CHARGER";
	case USB_ACA_C_CHARGER:		return "USB_ACA_C_CHARGER";
	case USB_ACA_DOCK_CHARGER:	return "USB_ACA_DOCK_CHARGER";
	default:			return "INVALID_CHARGER";
	}
}

#define MSM_CHG_DCD_POLL_TIME		(100 * HZ/1000) /* 100 msec */
#define MSM_CHG_DCD_MAX_RETRIES		6 /* Tdcd_tmout = 6 * 100 msec */
#define MSM_CHG_PRIMARY_DET_TIME	(50 * HZ/1000) /* TVDPSRC_ON */
#define MSM_CHG_SECONDARY_DET_TIME	(50 * HZ/1000) /* TVDMSRC_ON */
static void msm_chg_detect_work(struct work_struct *w)
{
	struct msm_otg *motg = container_of(w, struct msm_otg, chg_work.work);
	struct usb_phy *phy = &motg->phy;
	bool is_dcd = false, tmout, vout, is_aca;
	unsigned long delay;

	dev_dbg(phy->dev, "chg detection work\n");
	switch (motg->chg_state) {
	case USB_CHG_STATE_UNDEFINED:
		msm_chg_block_on(motg);
		if (motg->pdata->enable_dcd)
			msm_chg_enable_dcd(motg);
		msm_chg_enable_aca_det(motg);
		motg->chg_state = USB_CHG_STATE_WAIT_FOR_DCD;
		motg->dcd_retries = 0;
		delay = MSM_CHG_DCD_POLL_TIME;
		break;
	case USB_CHG_STATE_WAIT_FOR_DCD:
		is_aca = msm_chg_aca_detect(motg);
		if (is_aca) {
			/*
			 * ID_A can be ACA dock too. continue
			 * primary detection after DCD.
			 */
			if (test_bit(ID_A, &motg->inputs)) {
				motg->chg_state = USB_CHG_STATE_WAIT_FOR_DCD;
			} else {
				delay = 0;
				break;
			}
		}
		if (motg->pdata->enable_dcd)
			is_dcd = msm_chg_check_dcd(motg);
		tmout = ++motg->dcd_retries == MSM_CHG_DCD_MAX_RETRIES;
		if (is_dcd || tmout) {
			if (motg->pdata->enable_dcd)
				msm_chg_disable_dcd(motg);
			msm_chg_enable_primary_det(motg);
			delay = MSM_CHG_PRIMARY_DET_TIME;
			motg->chg_state = USB_CHG_STATE_DCD_DONE;
		} else {
			delay = MSM_CHG_DCD_POLL_TIME;
		}
		break;
	case USB_CHG_STATE_DCD_DONE:
		vout = msm_chg_check_primary_det(motg);
		if (vout) {
			if (test_bit(ID_A, &motg->inputs)) {
				motg->chg_type = USB_ACA_DOCK_CHARGER;
				motg->chg_state = USB_CHG_STATE_DETECTED;
				delay = 0;
				break;
			}
			msm_chg_enable_secondary_det(motg);
			delay = MSM_CHG_SECONDARY_DET_TIME;
			motg->chg_state = USB_CHG_STATE_PRIMARY_DONE;
		} else {
			if (test_bit(ID_A, &motg->inputs)) {
				motg->chg_type = USB_ACA_A_CHARGER;
				motg->chg_state = USB_CHG_STATE_DETECTED;
				delay = 0;
				break;
			}
			motg->chg_type = USB_SDP_CHARGER;
			motg->chg_state = USB_CHG_STATE_DETECTED;
			delay = 0;
		}
		break;
	case USB_CHG_STATE_PRIMARY_DONE:
		vout = msm_chg_check_secondary_det(motg);
		if (vout)
			motg->chg_type = USB_DCP_CHARGER;
		else
			motg->chg_type = USB_CDP_CHARGER;
		motg->chg_state = USB_CHG_STATE_SECONDARY_DONE;
		/* fall through */
	case USB_CHG_STATE_SECONDARY_DONE:
		motg->chg_state = USB_CHG_STATE_DETECTED;
	case USB_CHG_STATE_DETECTED:
		msm_chg_block_off(motg);
		msm_chg_enable_aca_det(motg);
		/*
		 * Spurious interrupt is seen after enabling ACA detection
		 * due to which charger detection fails in case of PET.
		 * Add delay of 100 microsec to avoid that.
		 */
		udelay(100);
		msm_chg_enable_aca_intr(motg);
		dev_dbg(phy->dev, "chg_type = %s\n",
			chg_to_string(motg->chg_type));
		queue_work(system_nrt_wq, &motg->sm_work);
		return;
	default:
		return;
	}

	queue_delayed_work(system_nrt_wq, &motg->chg_work, delay);
}

/*
 * We support OTG, Peripheral only and Host only configurations. In case
 * of OTG, mode switch (host-->peripheral/peripheral-->host) can happen
 * via Id pin status or user request (debugfs). Id/BSV interrupts are not
 * enabled when switch is controlled by user and default mode is supplied
 * by board file, which can be changed by userspace later.
 */
static void msm_otg_init_sm(struct msm_otg *motg)
{
	struct msm_otg_platform_data *pdata = motg->pdata;
	u32 otgsc = readl(USB_OTGSC);

	switch (pdata->mode) {
	case USB_OTG:
		if (pdata->otg_control == OTG_USER_CONTROL) {
			if (pdata->default_mode == USB_HOST) {
				clear_bit(ID, &motg->inputs);
			} else if (pdata->default_mode == USB_PERIPHERAL) {
				set_bit(ID, &motg->inputs);
				set_bit(B_SESS_VLD, &motg->inputs);
			} else {
				set_bit(ID, &motg->inputs);
				clear_bit(B_SESS_VLD, &motg->inputs);
			}
		} else if (pdata->otg_control == OTG_PHY_CONTROL) {
			if (otgsc & OTGSC_ID) {
				set_bit(ID, &motg->inputs);
			} else {
				clear_bit(ID, &motg->inputs);
				set_bit(A_BUS_REQ, &motg->inputs);
			}
			if (otgsc & OTGSC_BSV)
				set_bit(B_SESS_VLD, &motg->inputs);
			else
				clear_bit(B_SESS_VLD, &motg->inputs);
		} else if (pdata->otg_control == OTG_PMIC_CONTROL) {
			if (pdata->pmic_id_irq) {
				unsigned long flags;
				local_irq_save(flags);
				if (irq_read_line(pdata->pmic_id_irq))
					set_bit(ID, &motg->inputs);
				else
					clear_bit(ID, &motg->inputs);
				local_irq_restore(flags);
			}
			/*
			 * VBUS initial state is reported after PMIC
			 * driver initialization. Wait for it.
			 */
			wait_for_completion(&pmic_vbus_init);
		}
		break;
	case USB_HOST:
		clear_bit(ID, &motg->inputs);
		break;
	case USB_PERIPHERAL:
		set_bit(ID, &motg->inputs);
		if (pdata->otg_control == OTG_PHY_CONTROL) {
			if (otgsc & OTGSC_BSV)
				set_bit(B_SESS_VLD, &motg->inputs);
			else
				clear_bit(B_SESS_VLD, &motg->inputs);
		} else if (pdata->otg_control == OTG_PMIC_CONTROL) {
			/*
			 * VBUS initial state is reported after PMIC
			 * driver initialization. Wait for it.
			 */
			wait_for_completion(&pmic_vbus_init);
		}
		break;
	default:
		break;
	}
}

static void msm_otg_sm_work(struct work_struct *w)
{
	struct msm_otg *motg = container_of(w, struct msm_otg, sm_work);
	struct usb_otg *otg = motg->phy.otg;
	bool work = 0, srp_reqd;

	pm_runtime_resume(otg->phy->dev);
	pr_debug("%s work\n", otg_state_string(otg->phy->state));
	switch (otg->phy->state) {
	case OTG_STATE_UNDEFINED:
		msm_otg_reset(otg->phy);
		msm_otg_init_sm(motg);
		psy = power_supply_get_by_name("usb");
		if (!psy)
			pr_err("couldn't get usb power supply\n");
		otg->phy->state = OTG_STATE_B_IDLE;
		if (!test_bit(B_SESS_VLD, &motg->inputs) &&
				test_bit(ID, &motg->inputs)) {
			pm_runtime_put_noidle(otg->phy->dev);
			pm_runtime_suspend(otg->phy->dev);
			break;
		}
		/* FALL THROUGH */
	case OTG_STATE_B_IDLE:
		if ((!test_bit(ID, &motg->inputs) ||
				test_bit(ID_A, &motg->inputs)) && otg->host) {
			pr_debug("!id || id_A\n");
			clear_bit(B_BUS_REQ, &motg->inputs);
			set_bit(A_BUS_REQ, &motg->inputs);
			otg->phy->state = OTG_STATE_A_IDLE;
			work = 1;
		} else if (test_bit(B_SESS_VLD, &motg->inputs)) {
			pr_debug("b_sess_vld\n");
			switch (motg->chg_state) {
			case USB_CHG_STATE_UNDEFINED:
				msm_chg_detect_work(&motg->chg_work.work);
				break;
			case USB_CHG_STATE_DETECTED:
				switch (motg->chg_type) {
				case USB_DCP_CHARGER:
					/* Enable VDP_SRC */
					ulpi_write(otg->phy, 0x2, 0x85);
					msm_otg_notify_charger(motg,
							IDEV_CHG_MAX);
					pm_runtime_put_noidle(otg->phy->dev);
					pm_runtime_suspend(otg->phy->dev);
					break;
				case USB_ACA_B_CHARGER:
					msm_otg_notify_charger(motg,
							IDEV_ACA_CHG_MAX);
					/*
					 * (ID_B --> ID_C) PHY_ALT interrupt can
					 * not be detected in LPM.
					 */
					break;
				case USB_CDP_CHARGER:
					msm_otg_notify_charger(motg,
							IDEV_CHG_MAX);
					msm_otg_start_peripheral(otg, 1);
					otg->phy->state =
						OTG_STATE_B_PERIPHERAL;
					break;
				case USB_ACA_C_CHARGER:
					msm_otg_notify_charger(motg,
							IDEV_ACA_CHG_MAX);
					msm_otg_start_peripheral(otg, 1);
					otg->phy->state =
						OTG_STATE_B_PERIPHERAL;
					break;
				case USB_SDP_CHARGER:
					msm_otg_start_peripheral(otg, 1);
					otg->phy->state =
						OTG_STATE_B_PERIPHERAL;
					break;
				default:
					break;
				}
				break;
			default:
				break;
			}
		} else if (test_bit(B_BUS_REQ, &motg->inputs)) {
			pr_debug("b_sess_end && b_bus_req\n");
			if (msm_otg_start_srp(otg) < 0) {
				clear_bit(B_BUS_REQ, &motg->inputs);
				work = 1;
				break;
			}
			otg->phy->state = OTG_STATE_B_SRP_INIT;
			msm_otg_start_timer(motg, TB_SRP_FAIL, B_SRP_FAIL);
			break;
		} else {
			pr_debug("chg_work cancel");
			cancel_delayed_work_sync(&motg->chg_work);
			motg->chg_state = USB_CHG_STATE_UNDEFINED;
			motg->chg_type = USB_INVALID_CHARGER;
			msm_otg_notify_charger(motg, 0);
			msm_otg_reset(otg->phy);
			pm_runtime_put_noidle(otg->phy->dev);
			pm_runtime_suspend(otg->phy->dev);
		}
		break;
	case OTG_STATE_B_SRP_INIT:
		if (!test_bit(ID, &motg->inputs) ||
				test_bit(ID_A, &motg->inputs) ||
				test_bit(ID_C, &motg->inputs) ||
				(test_bit(B_SESS_VLD, &motg->inputs) &&
				!test_bit(ID_B, &motg->inputs))) {
			pr_debug("!id || id_a/c || b_sess_vld+!id_b\n");
			msm_otg_del_timer(motg);
			otg->phy->state = OTG_STATE_B_IDLE;
			/*
			 * clear VBUSVLDEXTSEL and VBUSVLDEXT register
			 * bits after SRP initiation.
			 */
			ulpi_write(otg->phy, 0x0, 0x98);
			work = 1;
		} else if (test_bit(B_SRP_FAIL, &motg->tmouts)) {
			pr_debug("b_srp_fail\n");
			pr_info("A-device did not respond to SRP\n");
			clear_bit(B_BUS_REQ, &motg->inputs);
			clear_bit(B_SRP_FAIL, &motg->tmouts);
			otg_send_event(OTG_EVENT_NO_RESP_FOR_SRP);
			ulpi_write(otg->phy, 0x0, 0x98);
			otg->phy->state = OTG_STATE_B_IDLE;
			motg->b_last_se0_sess = jiffies;
			work = 1;
		}
		break;
	case OTG_STATE_B_PERIPHERAL:
		if (!test_bit(ID, &motg->inputs) ||
				test_bit(ID_A, &motg->inputs) ||
				test_bit(ID_B, &motg->inputs) ||
				!test_bit(B_SESS_VLD, &motg->inputs)) {
			pr_debug("!id  || id_a/b || !b_sess_vld\n");
			motg->chg_state = USB_CHG_STATE_UNDEFINED;
			motg->chg_type = USB_INVALID_CHARGER;
			msm_otg_notify_charger(motg, 0);
			srp_reqd = otg->gadget->otg_srp_reqd;
			msm_otg_start_peripheral(otg, 0);
			if (test_bit(ID_B, &motg->inputs))
				clear_bit(ID_B, &motg->inputs);
			clear_bit(B_BUS_REQ, &motg->inputs);
			otg->phy->state = OTG_STATE_B_IDLE;
			motg->b_last_se0_sess = jiffies;
			if (srp_reqd)
				msm_otg_start_timer(motg,
					TB_TST_SRP, B_TST_SRP);
			else
				work = 1;
		} else if (test_bit(B_BUS_REQ, &motg->inputs) &&
				otg->gadget->b_hnp_enable &&
				test_bit(A_BUS_SUSPEND, &motg->inputs)) {
			pr_debug("b_bus_req && b_hnp_en && a_bus_suspend\n");
			msm_otg_start_timer(motg, TB_ASE0_BRST, B_ASE0_BRST);
			/* D+ pullup should not be disconnected within 4msec
			 * after A device suspends the bus. Otherwise PET will
			 * fail the compliance test.
			 */
			udelay(1000);
			msm_otg_start_peripheral(otg, 0);
			otg->phy->state = OTG_STATE_B_WAIT_ACON;
			/*
			 * start HCD even before A-device enable
			 * pull-up to meet HNP timings.
			 */
			otg->host->is_b_host = 1;
			msm_otg_start_host(otg, 1);
		} else if (test_bit(A_BUS_SUSPEND, &motg->inputs) &&
				   test_bit(B_SESS_VLD, &motg->inputs)) {
			pr_debug("a_bus_suspend && b_sess_vld\n");
			if (motg->caps & ALLOW_LPM_ON_DEV_SUSPEND) {
				pm_runtime_put_noidle(otg->phy->dev);
				pm_runtime_suspend(otg->phy->dev);
			}
		} else if (test_bit(ID_C, &motg->inputs)) {
			msm_otg_notify_charger(motg, IDEV_ACA_CHG_MAX);
		}
		break;
	case OTG_STATE_B_WAIT_ACON:
		if (!test_bit(ID, &motg->inputs) ||
				test_bit(ID_A, &motg->inputs) ||
				test_bit(ID_B, &motg->inputs) ||
				!test_bit(B_SESS_VLD, &motg->inputs)) {
			pr_debug("!id || id_a/b || !b_sess_vld\n");
			msm_otg_del_timer(motg);
			/*
			 * A-device is physically disconnected during
			 * HNP. Remove HCD.
			 */
			msm_otg_start_host(otg, 0);
			otg->host->is_b_host = 0;

			clear_bit(B_BUS_REQ, &motg->inputs);
			clear_bit(A_BUS_SUSPEND, &motg->inputs);
			motg->b_last_se0_sess = jiffies;
			otg->phy->state = OTG_STATE_B_IDLE;
			msm_otg_reset(otg->phy);
			work = 1;
		} else if (test_bit(A_CONN, &motg->inputs)) {
			pr_debug("a_conn\n");
			clear_bit(A_BUS_SUSPEND, &motg->inputs);
			otg->phy->state = OTG_STATE_B_HOST;
			/*
			 * PET disconnects D+ pullup after reset is generated
			 * by B device in B_HOST role which is not detected by
			 * B device. As workaorund , start timer of 300msec
			 * and stop timer if A device is enumerated else clear
			 * A_CONN.
			 */
			msm_otg_start_timer(motg, TB_TST_CONFIG,
						B_TST_CONFIG);
		} else if (test_bit(B_ASE0_BRST, &motg->tmouts)) {
			pr_debug("b_ase0_brst_tmout\n");
			pr_info("B HNP fail:No response from A device\n");
			msm_otg_start_host(otg, 0);
			msm_otg_reset(otg->phy);
			otg->host->is_b_host = 0;
			clear_bit(B_ASE0_BRST, &motg->tmouts);
			clear_bit(A_BUS_SUSPEND, &motg->inputs);
			clear_bit(B_BUS_REQ, &motg->inputs);
			otg_send_event(OTG_EVENT_HNP_FAILED);
			otg->phy->state = OTG_STATE_B_IDLE;
			work = 1;
		} else if (test_bit(ID_C, &motg->inputs)) {
			msm_otg_notify_charger(motg, IDEV_ACA_CHG_MAX);
		}
		break;
	case OTG_STATE_B_HOST:
		if (!test_bit(B_BUS_REQ, &motg->inputs) ||
				!test_bit(A_CONN, &motg->inputs) ||
				!test_bit(B_SESS_VLD, &motg->inputs)) {
			pr_debug("!b_bus_req || !a_conn || !b_sess_vld\n");
			clear_bit(A_CONN, &motg->inputs);
			clear_bit(B_BUS_REQ, &motg->inputs);
			msm_otg_start_host(otg, 0);
			otg->host->is_b_host = 0;
			otg->phy->state = OTG_STATE_B_IDLE;
			msm_otg_reset(otg->phy);
			work = 1;
		} else if (test_bit(ID_C, &motg->inputs)) {
			msm_otg_notify_charger(motg, IDEV_ACA_CHG_MAX);
		}
		break;
	case OTG_STATE_A_IDLE:
		otg->default_a = 1;
		if (test_bit(ID, &motg->inputs) &&
			!test_bit(ID_A, &motg->inputs)) {
			pr_debug("id && !id_a\n");
			otg->default_a = 0;
			clear_bit(A_BUS_DROP, &motg->inputs);
			otg->phy->state = OTG_STATE_B_IDLE;
			del_timer_sync(&motg->id_timer);
			msm_otg_link_reset(motg);
			msm_chg_enable_aca_intr(motg);
			msm_otg_notify_charger(motg, 0);
			work = 1;
		} else if (!test_bit(A_BUS_DROP, &motg->inputs) &&
				(test_bit(A_SRP_DET, &motg->inputs) ||
				 test_bit(A_BUS_REQ, &motg->inputs))) {
			pr_debug("!a_bus_drop && (a_srp_det || a_bus_req)\n");

			clear_bit(A_SRP_DET, &motg->inputs);
			/* Disable SRP detection */
			writel_relaxed((readl_relaxed(USB_OTGSC) &
					~OTGSC_INTSTS_MASK) &
					~OTGSC_DPIE, USB_OTGSC);

			otg->phy->state = OTG_STATE_A_WAIT_VRISE;
			/* VBUS should not be supplied before end of SRP pulse
			 * generated by PET, if not complaince test fail.
			 */
			usleep_range(10000, 12000);
			/* ACA: ID_A: Stop charging untill enumeration */
			if (test_bit(ID_A, &motg->inputs))
				msm_otg_notify_charger(motg, 0);
			else
				msm_hsusb_vbus_power(motg, 1);
			msm_otg_start_timer(motg, TA_WAIT_VRISE, A_WAIT_VRISE);
		} else {
			pr_debug("No session requested\n");
			clear_bit(A_BUS_DROP, &motg->inputs);
			if (test_bit(ID_A, &motg->inputs)) {
					msm_otg_notify_charger(motg,
							IDEV_ACA_CHG_MAX);
			} else if (!test_bit(ID, &motg->inputs)) {
				msm_otg_notify_charger(motg, 0);
				/*
				 * A-device is not providing power on VBUS.
				 * Enable SRP detection.
				 */
				writel_relaxed(0x13, USB_USBMODE);
				writel_relaxed((readl_relaxed(USB_OTGSC) &
						~OTGSC_INTSTS_MASK) |
						OTGSC_DPIE, USB_OTGSC);
				mb();
			}
		}
		break;
	case OTG_STATE_A_WAIT_VRISE:
		if ((test_bit(ID, &motg->inputs) &&
				!test_bit(ID_A, &motg->inputs)) ||
				test_bit(A_BUS_DROP, &motg->inputs) ||
				test_bit(A_WAIT_VRISE, &motg->tmouts)) {
			pr_debug("id || a_bus_drop || a_wait_vrise_tmout\n");
			clear_bit(A_BUS_REQ, &motg->inputs);
			msm_otg_del_timer(motg);
			msm_hsusb_vbus_power(motg, 0);
			otg->phy->state = OTG_STATE_A_WAIT_VFALL;
			msm_otg_start_timer(motg, TA_WAIT_VFALL, A_WAIT_VFALL);
		} else if (test_bit(A_VBUS_VLD, &motg->inputs)) {
			pr_debug("a_vbus_vld\n");
			otg->phy->state = OTG_STATE_A_WAIT_BCON;
			if (TA_WAIT_BCON > 0)
				msm_otg_start_timer(motg, TA_WAIT_BCON,
					A_WAIT_BCON);
			msm_otg_start_host(otg, 1);
			msm_chg_enable_aca_det(motg);
			msm_chg_disable_aca_intr(motg);
			mod_timer(&motg->id_timer, ID_TIMER_FREQ);
			if (msm_chg_check_aca_intr(motg))
				work = 1;
		}
		break;
	case OTG_STATE_A_WAIT_BCON:
		if ((test_bit(ID, &motg->inputs) &&
				!test_bit(ID_A, &motg->inputs)) ||
				test_bit(A_BUS_DROP, &motg->inputs) ||
				test_bit(A_WAIT_BCON, &motg->tmouts)) {
			pr_debug("(id && id_a/b/c) || a_bus_drop ||"
					"a_wait_bcon_tmout\n");
			if (test_bit(A_WAIT_BCON, &motg->tmouts)) {
				pr_info("Device No Response\n");
				otg_send_event(OTG_EVENT_DEV_CONN_TMOUT);
			}
			msm_otg_del_timer(motg);
			clear_bit(A_BUS_REQ, &motg->inputs);
			clear_bit(B_CONN, &motg->inputs);
			msm_otg_start_host(otg, 0);
			/*
			 * ACA: ID_A with NO accessory, just the A plug is
			 * attached to ACA: Use IDCHG_MAX for charging
			 */
			if (test_bit(ID_A, &motg->inputs))
				msm_otg_notify_charger(motg, IDEV_CHG_MIN);
			else
				msm_hsusb_vbus_power(motg, 0);
			otg->phy->state = OTG_STATE_A_WAIT_VFALL;
			msm_otg_start_timer(motg, TA_WAIT_VFALL, A_WAIT_VFALL);
		} else if (!test_bit(A_VBUS_VLD, &motg->inputs)) {
			pr_debug("!a_vbus_vld\n");
			clear_bit(B_CONN, &motg->inputs);
			msm_otg_del_timer(motg);
			msm_otg_start_host(otg, 0);
			otg->phy->state = OTG_STATE_A_VBUS_ERR;
			msm_otg_reset(otg->phy);
		} else if (test_bit(ID_A, &motg->inputs)) {
			msm_hsusb_vbus_power(motg, 0);
		} else if (!test_bit(A_BUS_REQ, &motg->inputs)) {
			/*
			 * If TA_WAIT_BCON is infinite, we don;t
			 * turn off VBUS. Enter low power mode.
			 */
			if (TA_WAIT_BCON < 0)
				pm_runtime_put_sync(otg->phy->dev);
		} else if (!test_bit(ID, &motg->inputs)) {
			msm_hsusb_vbus_power(motg, 1);
		}
		break;
	case OTG_STATE_A_HOST:
		if ((test_bit(ID, &motg->inputs) &&
				!test_bit(ID_A, &motg->inputs)) ||
				test_bit(A_BUS_DROP, &motg->inputs)) {
			pr_debug("id_a/b/c || a_bus_drop\n");
			clear_bit(B_CONN, &motg->inputs);
			clear_bit(A_BUS_REQ, &motg->inputs);
			msm_otg_del_timer(motg);
			otg->phy->state = OTG_STATE_A_WAIT_VFALL;
			msm_otg_start_host(otg, 0);
			if (!test_bit(ID_A, &motg->inputs))
				msm_hsusb_vbus_power(motg, 0);
			msm_otg_start_timer(motg, TA_WAIT_VFALL, A_WAIT_VFALL);
		} else if (!test_bit(A_VBUS_VLD, &motg->inputs)) {
			pr_debug("!a_vbus_vld\n");
			clear_bit(B_CONN, &motg->inputs);
			msm_otg_del_timer(motg);
			otg->phy->state = OTG_STATE_A_VBUS_ERR;
			msm_otg_start_host(otg, 0);
			msm_otg_reset(otg->phy);
		} else if (!test_bit(A_BUS_REQ, &motg->inputs)) {
			/*
			 * a_bus_req is de-asserted when root hub is
			 * suspended or HNP is in progress.
			 */
			pr_debug("!a_bus_req\n");
			msm_otg_del_timer(motg);
			otg->phy->state = OTG_STATE_A_SUSPEND;
			if (otg->host->b_hnp_enable)
				msm_otg_start_timer(motg, TA_AIDL_BDIS,
						A_AIDL_BDIS);
			else
				pm_runtime_put_sync(otg->phy->dev);
		} else if (!test_bit(B_CONN, &motg->inputs)) {
			pr_debug("!b_conn\n");
			msm_otg_del_timer(motg);
			otg->phy->state = OTG_STATE_A_WAIT_BCON;
			if (TA_WAIT_BCON > 0)
				msm_otg_start_timer(motg, TA_WAIT_BCON,
					A_WAIT_BCON);
			if (msm_chg_check_aca_intr(motg))
				work = 1;
		} else if (test_bit(ID_A, &motg->inputs)) {
			msm_otg_del_timer(motg);
			msm_hsusb_vbus_power(motg, 0);
			if (motg->chg_type == USB_ACA_DOCK_CHARGER)
				msm_otg_notify_charger(motg,
						IDEV_ACA_CHG_MAX);
			else
				msm_otg_notify_charger(motg,
						IDEV_CHG_MIN - motg->mA_port);
		} else if (!test_bit(ID, &motg->inputs)) {
			motg->chg_state = USB_CHG_STATE_UNDEFINED;
			motg->chg_type = USB_INVALID_CHARGER;
			msm_otg_notify_charger(motg, 0);
			msm_hsusb_vbus_power(motg, 1);
		}
		break;
	case OTG_STATE_A_SUSPEND:
		if ((test_bit(ID, &motg->inputs) &&
				!test_bit(ID_A, &motg->inputs)) ||
				test_bit(A_BUS_DROP, &motg->inputs) ||
				test_bit(A_AIDL_BDIS, &motg->tmouts)) {
			pr_debug("id_a/b/c || a_bus_drop ||"
					"a_aidl_bdis_tmout\n");
			msm_otg_del_timer(motg);
			clear_bit(B_CONN, &motg->inputs);
			otg->phy->state = OTG_STATE_A_WAIT_VFALL;
			msm_otg_start_host(otg, 0);
			msm_otg_reset(otg->phy);
			if (!test_bit(ID_A, &motg->inputs))
				msm_hsusb_vbus_power(motg, 0);
			msm_otg_start_timer(motg, TA_WAIT_VFALL, A_WAIT_VFALL);
		} else if (!test_bit(A_VBUS_VLD, &motg->inputs)) {
			pr_debug("!a_vbus_vld\n");
			msm_otg_del_timer(motg);
			clear_bit(B_CONN, &motg->inputs);
			otg->phy->state = OTG_STATE_A_VBUS_ERR;
			msm_otg_start_host(otg, 0);
			msm_otg_reset(otg->phy);
		} else if (!test_bit(B_CONN, &motg->inputs) &&
				otg->host->b_hnp_enable) {
			pr_debug("!b_conn && b_hnp_enable");
			otg->phy->state = OTG_STATE_A_PERIPHERAL;
			msm_otg_host_hnp_enable(otg, 1);
			otg->gadget->is_a_peripheral = 1;
			msm_otg_start_peripheral(otg, 1);
		} else if (!test_bit(B_CONN, &motg->inputs) &&
				!otg->host->b_hnp_enable) {
			pr_debug("!b_conn && !b_hnp_enable");
			/*
			 * bus request is dropped during suspend.
			 * acquire again for next device.
			 */
			set_bit(A_BUS_REQ, &motg->inputs);
			otg->phy->state = OTG_STATE_A_WAIT_BCON;
			if (TA_WAIT_BCON > 0)
				msm_otg_start_timer(motg, TA_WAIT_BCON,
					A_WAIT_BCON);
		} else if (test_bit(ID_A, &motg->inputs)) {
			msm_hsusb_vbus_power(motg, 0);
			msm_otg_notify_charger(motg,
					IDEV_CHG_MIN - motg->mA_port);
		} else if (!test_bit(ID, &motg->inputs)) {
			msm_otg_notify_charger(motg, 0);
			msm_hsusb_vbus_power(motg, 1);
		}
		break;
	case OTG_STATE_A_PERIPHERAL:
		if ((test_bit(ID, &motg->inputs) &&
				!test_bit(ID_A, &motg->inputs)) ||
				test_bit(A_BUS_DROP, &motg->inputs)) {
			pr_debug("id _f/b/c || a_bus_drop\n");
			/* Clear BIDL_ADIS timer */
			msm_otg_del_timer(motg);
			otg->phy->state = OTG_STATE_A_WAIT_VFALL;
			msm_otg_start_peripheral(otg, 0);
			otg->gadget->is_a_peripheral = 0;
			msm_otg_start_host(otg, 0);
			msm_otg_reset(otg->phy);
			if (!test_bit(ID_A, &motg->inputs))
				msm_hsusb_vbus_power(motg, 0);
			msm_otg_start_timer(motg, TA_WAIT_VFALL, A_WAIT_VFALL);
		} else if (!test_bit(A_VBUS_VLD, &motg->inputs)) {
			pr_debug("!a_vbus_vld\n");
			/* Clear BIDL_ADIS timer */
			msm_otg_del_timer(motg);
			otg->phy->state = OTG_STATE_A_VBUS_ERR;
			msm_otg_start_peripheral(otg, 0);
			otg->gadget->is_a_peripheral = 0;
			msm_otg_start_host(otg, 0);
		} else if (test_bit(A_BIDL_ADIS, &motg->tmouts)) {
			pr_debug("a_bidl_adis_tmout\n");
			msm_otg_start_peripheral(otg, 0);
			otg->gadget->is_a_peripheral = 0;
			otg->phy->state = OTG_STATE_A_WAIT_BCON;
			set_bit(A_BUS_REQ, &motg->inputs);
			msm_otg_host_hnp_enable(otg, 0);
			if (TA_WAIT_BCON > 0)
				msm_otg_start_timer(motg, TA_WAIT_BCON,
					A_WAIT_BCON);
		} else if (test_bit(ID_A, &motg->inputs)) {
			msm_hsusb_vbus_power(motg, 0);
			msm_otg_notify_charger(motg,
					IDEV_CHG_MIN - motg->mA_port);
		} else if (!test_bit(ID, &motg->inputs)) {
			msm_otg_notify_charger(motg, 0);
			msm_hsusb_vbus_power(motg, 1);
		}
		break;
	case OTG_STATE_A_WAIT_VFALL:
		if (test_bit(A_WAIT_VFALL, &motg->tmouts)) {
			clear_bit(A_VBUS_VLD, &motg->inputs);
			otg->phy->state = OTG_STATE_A_IDLE;
			work = 1;
		}
		break;
	case OTG_STATE_A_VBUS_ERR:
		if ((test_bit(ID, &motg->inputs) &&
				!test_bit(ID_A, &motg->inputs)) ||
				test_bit(A_BUS_DROP, &motg->inputs) ||
				test_bit(A_CLR_ERR, &motg->inputs)) {
			otg->phy->state = OTG_STATE_A_WAIT_VFALL;
			if (!test_bit(ID_A, &motg->inputs))
				msm_hsusb_vbus_power(motg, 0);
			msm_otg_start_timer(motg, TA_WAIT_VFALL, A_WAIT_VFALL);
			motg->chg_state = USB_CHG_STATE_UNDEFINED;
			motg->chg_type = USB_INVALID_CHARGER;
			msm_otg_notify_charger(motg, 0);
		}
		break;
	default:
		break;
	}
	if (work)
		queue_work(system_nrt_wq, &motg->sm_work);
}

static irqreturn_t msm_otg_irq(int irq, void *data)
{
	struct msm_otg *motg = data;
	struct usb_otg *otg = motg->phy.otg;
	u32 otgsc = 0, usbsts, pc;
	bool work = 0;
	irqreturn_t ret = IRQ_HANDLED;

	if (atomic_read(&motg->in_lpm)) {
		pr_debug("OTG IRQ: in LPM\n");
		disable_irq_nosync(irq);
		motg->async_int = 1;
		if (atomic_read(&motg->pm_suspended))
			motg->sm_work_pending = true;
		else
			pm_request_resume(otg->phy->dev);
		return IRQ_HANDLED;
	}

	usbsts = readl(USB_USBSTS);
	otgsc = readl(USB_OTGSC);

	if (!(otgsc & OTG_OTGSTS_MASK) && !(usbsts & OTG_USBSTS_MASK))
		return IRQ_NONE;

	if ((otgsc & OTGSC_IDIS) && (otgsc & OTGSC_IDIE)) {
		if (otgsc & OTGSC_ID) {
			pr_debug("Id set\n");
			set_bit(ID, &motg->inputs);
		} else {
			pr_debug("Id clear\n");
			/*
			 * Assert a_bus_req to supply power on
			 * VBUS when Micro/Mini-A cable is connected
			 * with out user intervention.
			 */
			set_bit(A_BUS_REQ, &motg->inputs);
			clear_bit(ID, &motg->inputs);
			msm_chg_enable_aca_det(motg);
		}
		writel_relaxed(otgsc, USB_OTGSC);
		work = 1;
	} else if (otgsc & OTGSC_DPIS) {
		pr_debug("DPIS detected\n");
		writel_relaxed(otgsc, USB_OTGSC);
		set_bit(A_SRP_DET, &motg->inputs);
		set_bit(A_BUS_REQ, &motg->inputs);
		work = 1;
	} else if (otgsc & OTGSC_BSVIS) {
		writel_relaxed(otgsc, USB_OTGSC);
		/*
		 * BSV interrupt comes when operating as an A-device
		 * (VBUS on/off).
		 * But, handle BSV when charger is removed from ACA in ID_A
		 */
		if ((otg->phy->state >= OTG_STATE_A_IDLE) &&
			!test_bit(ID_A, &motg->inputs))
			return IRQ_HANDLED;
		if (otgsc & OTGSC_BSV) {
			pr_debug("BSV set\n");
			set_bit(B_SESS_VLD, &motg->inputs);
		} else {
			pr_debug("BSV clear\n");
			clear_bit(B_SESS_VLD, &motg->inputs);
			clear_bit(A_BUS_SUSPEND, &motg->inputs);

			msm_chg_check_aca_intr(motg);
		}
		work = 1;
	} else if (usbsts & STS_PCI) {
		pc = readl_relaxed(USB_PORTSC);
		pr_debug("portsc = %x\n", pc);
		ret = IRQ_NONE;
		/*
		 * HCD Acks PCI interrupt. We use this to switch
		 * between different OTG states.
		 */
		work = 1;
		switch (otg->phy->state) {
		case OTG_STATE_A_SUSPEND:
			if (otg->host->b_hnp_enable && (pc & PORTSC_CSC) &&
					!(pc & PORTSC_CCS)) {
				pr_debug("B_CONN clear\n");
				clear_bit(B_CONN, &motg->inputs);
				msm_otg_del_timer(motg);
			}
			break;
		case OTG_STATE_A_PERIPHERAL:
			/*
			 * A-peripheral observed activity on bus.
			 * clear A_BIDL_ADIS timer.
			 */
			msm_otg_del_timer(motg);
			work = 0;
			break;
		case OTG_STATE_B_WAIT_ACON:
			if ((pc & PORTSC_CSC) && (pc & PORTSC_CCS)) {
				pr_debug("A_CONN set\n");
				set_bit(A_CONN, &motg->inputs);
				/* Clear ASE0_BRST timer */
				msm_otg_del_timer(motg);
			}
			break;
		case OTG_STATE_B_HOST:
			if ((pc & PORTSC_CSC) && !(pc & PORTSC_CCS)) {
				pr_debug("A_CONN clear\n");
				clear_bit(A_CONN, &motg->inputs);
				msm_otg_del_timer(motg);
			}
			break;
		case OTG_STATE_A_WAIT_BCON:
			if (TA_WAIT_BCON < 0)
				set_bit(A_BUS_REQ, &motg->inputs);
		default:
			work = 0;
			break;
		}
	} else if (usbsts & STS_URI) {
		ret = IRQ_NONE;
		switch (otg->phy->state) {
		case OTG_STATE_A_PERIPHERAL:
			/*
			 * A-peripheral observed activity on bus.
			 * clear A_BIDL_ADIS timer.
			 */
			msm_otg_del_timer(motg);
			work = 0;
			break;
		default:
			work = 0;
			break;
		}
	} else if (usbsts & STS_SLI) {
		ret = IRQ_NONE;
		work = 0;
		switch (otg->phy->state) {
		case OTG_STATE_B_PERIPHERAL:
			if (otg->gadget->b_hnp_enable) {
				set_bit(A_BUS_SUSPEND, &motg->inputs);
				set_bit(B_BUS_REQ, &motg->inputs);
				work = 1;
			}
			break;
		case OTG_STATE_A_PERIPHERAL:
			msm_otg_start_timer(motg, TA_BIDL_ADIS,
					A_BIDL_ADIS);
			break;
		default:
			break;
		}
	} else if ((usbsts & PHY_ALT_INT)) {
		writel_relaxed(PHY_ALT_INT, USB_USBSTS);
		if (msm_chg_check_aca_intr(motg))
			work = 1;
		ret = IRQ_HANDLED;
	}
	if (work)
		queue_work(system_nrt_wq, &motg->sm_work);

	return ret;
}

static void msm_otg_set_vbus_state(int online)
{
	static bool init;
	struct msm_otg *motg = the_msm_otg;

	if (online) {
		pr_debug("PMIC: BSV set\n");
		set_bit(B_SESS_VLD, &motg->inputs);
	} else {
		pr_debug("PMIC: BSV clear\n");
		clear_bit(B_SESS_VLD, &motg->inputs);
	}

	if (!init) {
		init = true;
		complete(&pmic_vbus_init);
		pr_debug("PMIC: BSV init complete\n");
		return;
	}

	if (atomic_read(&motg->pm_suspended))
		motg->sm_work_pending = true;
	else
		queue_work(system_nrt_wq, &motg->sm_work);
}

static irqreturn_t msm_pmic_id_irq(int irq, void *data)
{
	struct msm_otg *motg = data;

	if (aca_id_turned_on)
		return IRQ_HANDLED;

	if (irq_read_line(motg->pdata->pmic_id_irq)) {
		pr_debug("PMIC: ID set\n");
		set_bit(ID, &motg->inputs);
	} else {
		pr_debug("PMIC: ID clear\n");
		clear_bit(ID, &motg->inputs);
		set_bit(A_BUS_REQ, &motg->inputs);
	}

	if (motg->phy.state != OTG_STATE_UNDEFINED) {
		if (atomic_read(&motg->pm_suspended))
			motg->sm_work_pending = true;
		else
			queue_work(system_nrt_wq, &motg->sm_work);
	}

	return IRQ_HANDLED;
}

static int msm_otg_mode_show(struct seq_file *s, void *unused)
{
	struct msm_otg *motg = s->private;
	struct usb_phy *phy = &motg->phy;

	switch (phy->state) {
	case OTG_STATE_A_HOST:
		seq_printf(s, "host\n");
		break;
	case OTG_STATE_B_PERIPHERAL:
		seq_printf(s, "peripheral\n");
		break;
	default:
		seq_printf(s, "none\n");
		break;
	}

	return 0;
}

static int msm_otg_mode_open(struct inode *inode, struct file *file)
{
	return single_open(file, msm_otg_mode_show, inode->i_private);
}

static ssize_t msm_otg_mode_write(struct file *file, const char __user *ubuf,
				size_t count, loff_t *ppos)
{
	struct seq_file *s = file->private_data;
	struct msm_otg *motg = s->private;
	char buf[16];
	struct usb_phy *phy = &motg->phy;
	int status = count;
	enum usb_mode_type req_mode;

	memset(buf, 0x00, sizeof(buf));

	if (copy_from_user(&buf, ubuf, min_t(size_t, sizeof(buf) - 1, count))) {
		status = -EFAULT;
		goto out;
	}

	if (!strncmp(buf, "host", 4)) {
		req_mode = USB_HOST;
	} else if (!strncmp(buf, "peripheral", 10)) {
		req_mode = USB_PERIPHERAL;
	} else if (!strncmp(buf, "none", 4)) {
		req_mode = USB_NONE;
	} else {
		status = -EINVAL;
		goto out;
	}

	switch (req_mode) {
	case USB_NONE:
		switch (phy->state) {
		case OTG_STATE_A_HOST:
		case OTG_STATE_B_PERIPHERAL:
			set_bit(ID, &motg->inputs);
			clear_bit(B_SESS_VLD, &motg->inputs);
			break;
		default:
			goto out;
		}
		break;
	case USB_PERIPHERAL:
		switch (phy->state) {
		case OTG_STATE_B_IDLE:
		case OTG_STATE_A_HOST:
			set_bit(ID, &motg->inputs);
			set_bit(B_SESS_VLD, &motg->inputs);
			break;
		default:
			goto out;
		}
		break;
	case USB_HOST:
		switch (phy->state) {
		case OTG_STATE_B_IDLE:
		case OTG_STATE_B_PERIPHERAL:
			clear_bit(ID, &motg->inputs);
			break;
		default:
			goto out;
		}
		break;
	default:
		goto out;
	}

	pm_runtime_resume(phy->dev);
	queue_work(system_nrt_wq, &motg->sm_work);
out:
	return status;
}

const struct file_operations msm_otg_mode_fops = {
	.open = msm_otg_mode_open,
	.read = seq_read,
	.write = msm_otg_mode_write,
	.llseek = seq_lseek,
	.release = single_release,
};

static int msm_otg_show_otg_state(struct seq_file *s, void *unused)
{
	struct msm_otg *motg = s->private;
	struct usb_phy *phy = &motg->phy;

	seq_printf(s, "%s\n", otg_state_string(phy->state));
	return 0;
}

static int msm_otg_otg_state_open(struct inode *inode, struct file *file)
{
	return single_open(file, msm_otg_show_otg_state, inode->i_private);
}

const struct file_operations msm_otg_state_fops = {
	.open = msm_otg_otg_state_open,
	.read = seq_read,
	.llseek = seq_lseek,
	.release = single_release,
};

static int msm_otg_show_chg_type(struct seq_file *s, void *unused)
{
	struct msm_otg *motg = s->private;

	seq_printf(s, "%s\n", chg_to_string(motg->chg_type));
	return 0;
}

static int msm_otg_chg_open(struct inode *inode, struct file *file)
{
	return single_open(file, msm_otg_show_chg_type, inode->i_private);
}

const struct file_operations msm_otg_chg_fops = {
	.open = msm_otg_chg_open,
	.read = seq_read,
	.llseek = seq_lseek,
	.release = single_release,
};

static int msm_otg_aca_show(struct seq_file *s, void *unused)
{
	if (debug_aca_enabled)
		seq_printf(s, "enabled\n");
	else
		seq_printf(s, "disabled\n");

	return 0;
}

static int msm_otg_aca_open(struct inode *inode, struct file *file)
{
	return single_open(file, msm_otg_aca_show, inode->i_private);
}

static ssize_t msm_otg_aca_write(struct file *file, const char __user *ubuf,
				size_t count, loff_t *ppos)
{
	char buf[8];

	memset(buf, 0x00, sizeof(buf));

	if (copy_from_user(&buf, ubuf, min_t(size_t, sizeof(buf) - 1, count)))
		return -EFAULT;

	if (!strncmp(buf, "enable", 6))
		debug_aca_enabled = true;
	else
		debug_aca_enabled = false;

	return count;
}

const struct file_operations msm_otg_aca_fops = {
	.open = msm_otg_aca_open,
	.read = seq_read,
	.write = msm_otg_aca_write,
	.llseek = seq_lseek,
	.release = single_release,
};

static int msm_otg_bus_show(struct seq_file *s, void *unused)
{
	if (debug_bus_voting_enabled)
		seq_printf(s, "enabled\n");
	else
		seq_printf(s, "disabled\n");

	return 0;
}

static int msm_otg_bus_open(struct inode *inode, struct file *file)
{
	return single_open(file, msm_otg_bus_show, inode->i_private);
}

static ssize_t msm_otg_bus_write(struct file *file, const char __user *ubuf,
				size_t count, loff_t *ppos)
{
	char buf[8];
	int ret;
	struct seq_file *s = file->private_data;
	struct msm_otg *motg = s->private;

	memset(buf, 0x00, sizeof(buf));

	if (copy_from_user(&buf, ubuf, min_t(size_t, sizeof(buf) - 1, count)))
		return -EFAULT;

	if (!strncmp(buf, "enable", 6)) {
		/* Do not vote here. Let OTG statemachine decide when to vote */
		debug_bus_voting_enabled = true;
	} else {
		debug_bus_voting_enabled = false;
		if (motg->bus_perf_client) {
			ret = msm_bus_scale_client_update_request(
					motg->bus_perf_client, 0);
			if (ret)
				dev_err(motg->phy.dev, "%s: Failed to devote "
					   "for bus bw %d\n", __func__, ret);
		}
	}

	return count;
}

const struct file_operations msm_otg_bus_fops = {
	.open = msm_otg_bus_open,
	.read = seq_read,
	.write = msm_otg_bus_write,
	.llseek = seq_lseek,
	.release = single_release,
};

static struct dentry *msm_otg_dbg_root;

static int msm_otg_debugfs_init(struct msm_otg *motg)
{
	struct dentry *msm_otg_dentry;

	msm_otg_dbg_root = debugfs_create_dir("msm_otg", NULL);

	if (!msm_otg_dbg_root || IS_ERR(msm_otg_dbg_root))
		return -ENODEV;

	if (motg->pdata->mode == USB_OTG &&
		motg->pdata->otg_control == OTG_USER_CONTROL) {

		msm_otg_dentry = debugfs_create_file("mode", S_IRUGO |
			S_IWUSR, msm_otg_dbg_root, motg,
			&msm_otg_mode_fops);

		if (!msm_otg_dentry) {
			debugfs_remove(msm_otg_dbg_root);
			msm_otg_dbg_root = NULL;
			return -ENODEV;
		}
	}

	msm_otg_dentry = debugfs_create_file("chg_type", S_IRUGO,
		msm_otg_dbg_root, motg,
		&msm_otg_chg_fops);

	if (!msm_otg_dentry) {
		debugfs_remove_recursive(msm_otg_dbg_root);
		return -ENODEV;
	}

	msm_otg_dentry = debugfs_create_file("aca", S_IRUGO | S_IWUSR,
		msm_otg_dbg_root, motg,
		&msm_otg_aca_fops);

	if (!msm_otg_dentry) {
		debugfs_remove_recursive(msm_otg_dbg_root);
		return -ENODEV;
	}

	msm_otg_dentry = debugfs_create_file("bus_voting", S_IRUGO | S_IWUSR,
		msm_otg_dbg_root, motg,
		&msm_otg_bus_fops);

	if (!msm_otg_dentry) {
		debugfs_remove_recursive(msm_otg_dbg_root);
		return -ENODEV;
	}

	msm_otg_dentry = debugfs_create_file("otg_state", S_IRUGO,
				msm_otg_dbg_root, motg, &msm_otg_state_fops);

	if (!msm_otg_dentry) {
		debugfs_remove_recursive(msm_otg_dbg_root);
		return -ENODEV;
	}
	return 0;
}

static void msm_otg_debugfs_cleanup(void)
{
	debugfs_remove_recursive(msm_otg_dbg_root);
}

static u64 msm_otg_dma_mask = DMA_BIT_MASK(64);
static struct platform_device *msm_otg_add_pdev(
		struct platform_device *ofdev, const char *name)
{
	struct platform_device *pdev;
	const struct resource *res = ofdev->resource;
	unsigned int num = ofdev->num_resources;
	int retval;

	pdev = platform_device_alloc(name, -1);
	if (!pdev) {
		retval = -ENOMEM;
		goto error;
	}

	pdev->dev.coherent_dma_mask = DMA_BIT_MASK(32);
	pdev->dev.dma_mask = &msm_otg_dma_mask;

	if (num) {
		retval = platform_device_add_resources(pdev, res, num);
		if (retval)
			goto error;
	}

	retval = platform_device_add(pdev);
	if (retval)
		goto error;

	return pdev;

error:
	platform_device_put(pdev);
	return ERR_PTR(retval);
}

static int msm_otg_setup_devices(struct platform_device *ofdev,
		enum usb_mode_type mode, bool init)
{
	const char *gadget_name = "msm_hsusb";
	const char *host_name = "msm_hsusb_host";
	static struct platform_device *gadget_pdev;
	static struct platform_device *host_pdev;
	int retval = 0;

	if (!init) {
		if (gadget_pdev)
			platform_device_unregister(gadget_pdev);
		if (host_pdev)
			platform_device_unregister(host_pdev);
		return 0;
	}

	switch (mode) {
	case USB_OTG:
		/* fall through */
	case USB_PERIPHERAL:
		gadget_pdev = msm_otg_add_pdev(ofdev, gadget_name);
		if (IS_ERR(gadget_pdev)) {
			retval = PTR_ERR(gadget_pdev);
			break;
		}
		if (mode == USB_PERIPHERAL)
			break;
		/* fall through */
	case USB_HOST:
		host_pdev = msm_otg_add_pdev(ofdev, host_name);
		if (IS_ERR(host_pdev)) {
			retval = PTR_ERR(host_pdev);
			if (mode == USB_OTG)
				platform_device_unregister(gadget_pdev);
		}
		break;
	default:
		break;
	}

	return retval;
}

struct msm_otg_platform_data *msm_otg_dt_to_pdata(struct platform_device *pdev)
{
	struct device_node *node = pdev->dev.of_node;
	struct msm_otg_platform_data *pdata;
	int len = 0;

	pdata = devm_kzalloc(&pdev->dev, sizeof(*pdata), GFP_KERNEL);
	if (!pdata) {
		pr_err("unable to allocate platform data\n");
		return NULL;
	}
	of_get_property(node, "qcom,hsusb-otg-phy-init-seq", &len);
	if (len) {
		pdata->phy_init_seq = devm_kzalloc(&pdev->dev, len, GFP_KERNEL);
		if (!pdata->phy_init_seq)
			return NULL;
		of_property_read_u32_array(node, "qcom,hsusb-otg-phy-init-seq",
				pdata->phy_init_seq,
				len/sizeof(*pdata->phy_init_seq));
	}
	of_property_read_u32(node, "qcom,hsusb-otg-power-budget",
				&pdata->power_budget);
	of_property_read_u32(node, "qcom,hsusb-otg-mode",
				&pdata->mode);
	of_property_read_u32(node, "qcom,hsusb-otg-otg-control",
				&pdata->otg_control);
	of_property_read_u32(node, "qcom,hsusb-otg-default-mode",
				&pdata->default_mode);
	of_property_read_u32(node, "qcom,hsusb-otg-phy-type",
				&pdata->phy_type);
	of_property_read_u32(node, "qcom,hsusb-otg-pmic-id-irq",
				&pdata->pmic_id_irq);
	return pdata;
}

static int __init msm_otg_probe(struct platform_device *pdev)
{
	int ret = 0;
	struct resource *res;
	struct msm_otg *motg;
	struct usb_phy *phy;
	struct msm_otg_platform_data *pdata;

	dev_info(&pdev->dev, "msm_otg probe\n");

	if (pdev->dev.of_node) {
		dev_dbg(&pdev->dev, "device tree enabled\n");
		pdata = msm_otg_dt_to_pdata(pdev);
		if (!pdata)
			return -ENOMEM;
		ret = msm_otg_setup_devices(pdev, pdata->mode, true);
		if (ret) {
			dev_err(&pdev->dev, "devices setup failed\n");
			return ret;
		}
	} else if (!pdev->dev.platform_data) {
		dev_err(&pdev->dev, "No platform data given. Bailing out\n");
		return -ENODEV;
	} else {
		pdata = pdev->dev.platform_data;
	}

	motg = kzalloc(sizeof(struct msm_otg), GFP_KERNEL);
	if (!motg) {
		dev_err(&pdev->dev, "unable to allocate msm_otg\n");
		return -ENOMEM;
	}

	motg->phy.otg = kzalloc(sizeof(struct usb_otg), GFP_KERNEL);
	if (!motg->phy.otg) {
		dev_err(&pdev->dev, "unable to allocate usb_otg\n");
		ret = -ENOMEM;
		goto free_motg;
	}

	the_msm_otg = motg;
	motg->pdata = pdata;
	phy = &motg->phy;
	phy->dev = &pdev->dev;

	/*
	 * ACA ID_GND threshold range is overlapped with OTG ID_FLOAT.  Hence
	 * PHY treat ACA ID_GND as float and no interrupt is generated.  But
	 * PMIC can detect ACA ID_GND and generate an interrupt.
	 */
	if (aca_enabled() && motg->pdata->otg_control != OTG_PMIC_CONTROL) {
		dev_err(&pdev->dev, "ACA can not be enabled without PMIC\n");
		ret = -EINVAL;
		goto free_otg;
	}

	/* initialize reset counter */
	motg->reset_counter = 0;

	/* Some targets don't support PHY clock. */
	motg->phy_reset_clk = clk_get(&pdev->dev, "phy_clk");
	if (IS_ERR(motg->phy_reset_clk))
		dev_err(&pdev->dev, "failed to get phy_clk\n");

	/*
	 * Targets on which link uses asynchronous reset methodology,
	 * free running clock is not required during the reset.
	 */
	motg->clk = clk_get(&pdev->dev, "alt_core_clk");
	if (IS_ERR(motg->clk))
		dev_dbg(&pdev->dev, "alt_core_clk is not present\n");
	else
		clk_set_rate(motg->clk, 60000000);

	/*
	 * USB Core is running its protocol engine based on CORE CLK,
	 * CORE CLK  must be running at >55Mhz for correct HSUSB
	 * operation and USB core cannot tolerate frequency changes on
	 * CORE CLK. For such USB cores, vote for maximum clk frequency
	 * on pclk source
	 */
	motg->core_clk = clk_get(&pdev->dev, "core_clk");
	if (IS_ERR(motg->core_clk)) {
		motg->core_clk = NULL;
		dev_err(&pdev->dev, "failed to get core_clk\n");
		ret = PTR_ERR(motg->core_clk);
		goto put_clk;
	}
	clk_set_rate(motg->core_clk, INT_MAX);

	motg->pclk = clk_get(&pdev->dev, "iface_clk");
	if (IS_ERR(motg->pclk)) {
		dev_err(&pdev->dev, "failed to get iface_clk\n");
		ret = PTR_ERR(motg->pclk);
		goto put_core_clk;
	}

	res = platform_get_resource(pdev, IORESOURCE_MEM, 0);
	if (!res) {
		dev_err(&pdev->dev, "failed to get platform resource mem\n");
		ret = -ENODEV;
		goto put_pclk;
	}

	motg->regs = ioremap(res->start, resource_size(res));
	if (!motg->regs) {
		dev_err(&pdev->dev, "ioremap failed\n");
		ret = -ENOMEM;
		goto put_pclk;
	}
	dev_info(&pdev->dev, "OTG regs = %p\n", motg->regs);

	motg->irq = platform_get_irq(pdev, 0);
	if (!motg->irq) {
		dev_err(&pdev->dev, "platform_get_irq failed\n");
		ret = -ENODEV;
		goto free_regs;
	}

	motg->xo_handle = msm_xo_get(MSM_XO_TCXO_D0, "usb");
	if (IS_ERR(motg->xo_handle)) {
		dev_err(&pdev->dev, "%s not able to get the handle "
			"to vote for TCXO D0 buffer\n", __func__);
		ret = PTR_ERR(motg->xo_handle);
		goto free_regs;
	}

	ret = msm_xo_mode_vote(motg->xo_handle, MSM_XO_MODE_ON);
	if (ret) {
		dev_err(&pdev->dev, "%s failed to vote for TCXO "
			"D0 buffer%d\n", __func__, ret);
		goto free_xo_handle;
	}

	clk_prepare_enable(motg->pclk);

	motg->vdd_type = VDDCX_CORNER;
	hsusb_vddcx = devm_regulator_get(motg->phy.dev, "hsusb_vdd_dig");
	if (IS_ERR(hsusb_vddcx)) {
		hsusb_vddcx = devm_regulator_get(motg->phy.dev, "HSUSB_VDDCX");
		if (IS_ERR(hsusb_vddcx)) {
			dev_err(motg->phy.dev, "unable to get hsusb vddcx\n");
			goto devote_xo_handle;
		}
		motg->vdd_type = VDDCX;
	}

	ret = msm_hsusb_config_vddcx(1);
	if (ret) {
		dev_err(&pdev->dev, "hsusb vddcx configuration failed\n");
		goto devote_xo_handle;
	}

	ret = regulator_enable(hsusb_vddcx);
	if (ret) {
		dev_err(&pdev->dev, "unable to enable the hsusb vddcx\n");
		goto free_config_vddcx;
	}

	ret = msm_hsusb_ldo_init(motg, 1);
	if (ret) {
		dev_err(&pdev->dev, "hsusb vreg configuration failed\n");
		goto free_hsusb_vddcx;
	}

	if (pdata->mhl_enable) {
		mhl_analog_switch = devm_regulator_get(motg->phy.dev,
							"mhl_ext_3p3v");
		if (IS_ERR(mhl_analog_switch)) {
			dev_err(&pdev->dev, "Unable to get mhl_analog_switch\n");
			goto free_ldo_init;
		}
	}

	ret = msm_hsusb_ldo_enable(motg, 1);
	if (ret) {
		dev_err(&pdev->dev, "hsusb vreg enable failed\n");
		goto free_ldo_init;
	}
	clk_prepare_enable(motg->core_clk);

	writel(0, USB_USBINTR);
	writel(0, USB_OTGSC);
	/* Ensure that above STOREs are completed before enabling interrupts */
	mb();

	wake_lock_init(&motg->wlock, WAKE_LOCK_SUSPEND, "msm_otg");
	msm_otg_init_timer(motg);
	INIT_WORK(&motg->sm_work, msm_otg_sm_work);
	INIT_DELAYED_WORK(&motg->chg_work, msm_chg_detect_work);
	setup_timer(&motg->id_timer, msm_otg_id_timer_func,
				(unsigned long) motg);
	ret = request_irq(motg->irq, msm_otg_irq, IRQF_SHARED,
					"msm_otg", motg);
	if (ret) {
		dev_err(&pdev->dev, "request irq failed\n");
		goto destroy_wlock;
	}

	phy->init = msm_otg_reset;
	phy->set_power = msm_otg_set_power;
	phy->set_suspend = msm_otg_set_suspend;

	phy->io_ops = &msm_otg_io_ops;

	phy->otg->phy = &motg->phy;
	phy->otg->set_host = msm_otg_set_host;
	phy->otg->set_peripheral = msm_otg_set_peripheral;
	phy->otg->start_hnp = msm_otg_start_hnp;
	phy->otg->start_srp = msm_otg_start_srp;

	ret = usb_set_transceiver(&motg->phy);
	if (ret) {
		dev_err(&pdev->dev, "usb_set_transceiver failed\n");
		goto free_irq;
	}

	if (motg->pdata->mode == USB_OTG &&
		motg->pdata->otg_control == OTG_PMIC_CONTROL) {
		if (motg->pdata->pmic_id_irq) {
			ret = request_irq(motg->pdata->pmic_id_irq,
						msm_pmic_id_irq,
						IRQF_TRIGGER_RISING |
						IRQF_TRIGGER_FALLING,
						"msm_otg", motg);
			if (ret) {
				dev_err(&pdev->dev, "request irq failed for PMIC ID\n");
				goto remove_phy;
			}
		} else {
			ret = -ENODEV;
			dev_err(&pdev->dev, "PMIC IRQ for ID notifications doesn't exist\n");
			goto remove_phy;
		}
	}

	msm_hsusb_mhl_switch_enable(motg, 1);

	platform_set_drvdata(pdev, motg);
	device_init_wakeup(&pdev->dev, 1);
	motg->mA_port = IUNIT;

	ret = msm_otg_debugfs_init(motg);
	if (ret)
		dev_dbg(&pdev->dev, "mode debugfs file is"
			"not available\n");

	if (motg->pdata->otg_control == OTG_PMIC_CONTROL)
		pm8921_charger_register_vbus_sn(&msm_otg_set_vbus_state);

	if (motg->pdata->phy_type == SNPS_28NM_INTEGRATED_PHY) {
		if (motg->pdata->otg_control == OTG_PMIC_CONTROL &&
			(!(motg->pdata->mode == USB_OTG) ||
			 motg->pdata->pmic_id_irq))
			motg->caps = ALLOW_PHY_POWER_COLLAPSE |
				ALLOW_PHY_RETENTION;

		if (motg->pdata->otg_control == OTG_PHY_CONTROL)
			motg->caps = ALLOW_PHY_RETENTION;
	}

	if (motg->pdata->enable_lpm_on_dev_suspend)
		motg->caps |= ALLOW_LPM_ON_DEV_SUSPEND;

	wake_lock(&motg->wlock);
	pm_runtime_set_active(&pdev->dev);
	pm_runtime_enable(&pdev->dev);

	if (motg->pdata->bus_scale_table) {
		motg->bus_perf_client =
		    msm_bus_scale_register_client(motg->pdata->bus_scale_table);
		if (!motg->bus_perf_client)
			dev_err(motg->phy.dev, "%s: Failed to register BUS "
						"scaling client!!\n", __func__);
		else
			debug_bus_voting_enabled = true;
	}

	return 0;

remove_phy:
	usb_set_transceiver(NULL);
free_irq:
	free_irq(motg->irq, motg);
destroy_wlock:
	wake_lock_destroy(&motg->wlock);
	clk_disable_unprepare(motg->core_clk);
	msm_hsusb_ldo_enable(motg, 0);
free_ldo_init:
	msm_hsusb_ldo_init(motg, 0);
free_hsusb_vddcx:
	regulator_disable(hsusb_vddcx);
free_config_vddcx:
	regulator_set_voltage(hsusb_vddcx,
		vdd_val[motg->vdd_type][VDD_NONE],
		vdd_val[motg->vdd_type][VDD_MAX]);
devote_xo_handle:
	clk_disable_unprepare(motg->pclk);
	msm_xo_mode_vote(motg->xo_handle, MSM_XO_MODE_OFF);
free_xo_handle:
	msm_xo_put(motg->xo_handle);
free_regs:
	iounmap(motg->regs);
put_pclk:
	clk_put(motg->pclk);
put_core_clk:
	clk_put(motg->core_clk);
put_clk:
	if (!IS_ERR(motg->clk))
		clk_put(motg->clk);
	if (!IS_ERR(motg->phy_reset_clk))
		clk_put(motg->phy_reset_clk);
free_otg:
	kfree(motg->phy.otg);
free_motg:
	kfree(motg);
	return ret;
}

static int __devexit msm_otg_remove(struct platform_device *pdev)
{
	struct msm_otg *motg = platform_get_drvdata(pdev);
	struct usb_otg *otg = motg->phy.otg;
	int cnt = 0;

	if (otg->host || otg->gadget)
		return -EBUSY;

	if (pdev->dev.of_node)
		msm_otg_setup_devices(pdev, motg->pdata->mode, false);
	if (motg->pdata->otg_control == OTG_PMIC_CONTROL)
		pm8921_charger_unregister_vbus_sn(0);
	msm_otg_debugfs_cleanup();
	cancel_delayed_work_sync(&motg->chg_work);
	cancel_work_sync(&motg->sm_work);

	pm_runtime_resume(&pdev->dev);

	device_init_wakeup(&pdev->dev, 0);
	pm_runtime_disable(&pdev->dev);
	wake_lock_destroy(&motg->wlock);

	msm_hsusb_mhl_switch_enable(motg, 0);
	if (motg->pdata->pmic_id_irq)
		free_irq(motg->pdata->pmic_id_irq, motg);
	usb_set_transceiver(NULL);
	free_irq(motg->irq, motg);

	/*
	 * Put PHY in low power mode.
	 */
	ulpi_read(otg->phy, 0x14);
	ulpi_write(otg->phy, 0x08, 0x09);

	writel(readl(USB_PORTSC) | PORTSC_PHCD, USB_PORTSC);
	while (cnt < PHY_SUSPEND_TIMEOUT_USEC) {
		if (readl(USB_PORTSC) & PORTSC_PHCD)
			break;
		udelay(1);
		cnt++;
	}
	if (cnt >= PHY_SUSPEND_TIMEOUT_USEC)
		dev_err(otg->phy->dev, "Unable to suspend PHY\n");

	clk_disable_unprepare(motg->pclk);
	clk_disable_unprepare(motg->core_clk);
	msm_xo_put(motg->xo_handle);
	msm_hsusb_ldo_enable(motg, 0);
	msm_hsusb_ldo_init(motg, 0);
	regulator_disable(hsusb_vddcx);
	regulator_set_voltage(hsusb_vddcx,
		vdd_val[motg->vdd_type][VDD_NONE],
		vdd_val[motg->vdd_type][VDD_MAX]);

	iounmap(motg->regs);
	pm_runtime_set_suspended(&pdev->dev);

	if (!IS_ERR(motg->phy_reset_clk))
		clk_put(motg->phy_reset_clk);
	clk_put(motg->pclk);
	if (!IS_ERR(motg->clk))
		clk_put(motg->clk);
	clk_put(motg->core_clk);

	if (motg->bus_perf_client)
		msm_bus_scale_unregister_client(motg->bus_perf_client);

	kfree(motg->phy.otg);
	kfree(motg);
	return 0;
}

#ifdef CONFIG_PM_RUNTIME
static int msm_otg_runtime_idle(struct device *dev)
{
	struct msm_otg *motg = dev_get_drvdata(dev);
	struct usb_phy *phy = &motg->phy;

	dev_dbg(dev, "OTG runtime idle\n");

	if (phy->state == OTG_STATE_UNDEFINED)
		return -EAGAIN;
	else
		return 0;
}

static int msm_otg_runtime_suspend(struct device *dev)
{
	struct msm_otg *motg = dev_get_drvdata(dev);

	dev_dbg(dev, "OTG runtime suspend\n");
	return msm_otg_suspend(motg);
}

static int msm_otg_runtime_resume(struct device *dev)
{
	struct msm_otg *motg = dev_get_drvdata(dev);

	dev_dbg(dev, "OTG runtime resume\n");
	pm_runtime_get_noresume(dev);
	return msm_otg_resume(motg);
}
#endif

#ifdef CONFIG_PM_SLEEP
static int msm_otg_pm_suspend(struct device *dev)
{
	int ret = 0;
	struct msm_otg *motg = dev_get_drvdata(dev);

	dev_dbg(dev, "OTG PM suspend\n");

	atomic_set(&motg->pm_suspended, 1);
	ret = msm_otg_suspend(motg);
	if (ret)
		atomic_set(&motg->pm_suspended, 0);

	return ret;
}

static int msm_otg_pm_resume(struct device *dev)
{
	int ret = 0;
	struct msm_otg *motg = dev_get_drvdata(dev);

	dev_dbg(dev, "OTG PM resume\n");

	atomic_set(&motg->pm_suspended, 0);
	if (motg->sm_work_pending) {
		motg->sm_work_pending = false;

		pm_runtime_get_noresume(dev);
		ret = msm_otg_resume(motg);

		/* Update runtime PM status */
		pm_runtime_disable(dev);
		pm_runtime_set_active(dev);
		pm_runtime_enable(dev);

		queue_work(system_nrt_wq, &motg->sm_work);
	}

	return ret;
}
#endif

#ifdef CONFIG_PM
static const struct dev_pm_ops msm_otg_dev_pm_ops = {
	SET_SYSTEM_SLEEP_PM_OPS(msm_otg_pm_suspend, msm_otg_pm_resume)
	SET_RUNTIME_PM_OPS(msm_otg_runtime_suspend, msm_otg_runtime_resume,
				msm_otg_runtime_idle)
};
#endif

static struct of_device_id msm_otg_dt_match[] = {
	{	.compatible = "qcom,hsusb-otg",
	},
	{}
};

static struct platform_driver msm_otg_driver = {
	.remove = __devexit_p(msm_otg_remove),
	.driver = {
		.name = DRIVER_NAME,
		.owner = THIS_MODULE,
#ifdef CONFIG_PM
		.pm = &msm_otg_dev_pm_ops,
#endif
		.of_match_table = msm_otg_dt_match,
	},
};

static int __init msm_otg_init(void)
{
	return platform_driver_probe(&msm_otg_driver, msm_otg_probe);
}

static void __exit msm_otg_exit(void)
{
	platform_driver_unregister(&msm_otg_driver);
}

module_init(msm_otg_init);
module_exit(msm_otg_exit);

MODULE_LICENSE("GPL v2");
MODULE_DESCRIPTION("MSM USB transceiver driver");<|MERGE_RESOLUTION|>--- conflicted
+++ resolved
@@ -838,21 +838,14 @@
 	clk_disable_unprepare(motg->core_clk);
 
 	/* usb phy no more require TCXO clock, hence vote for TCXO disable */
-<<<<<<< HEAD
-	ret = msm_xo_mode_vote(motg->xo_handle, MSM_XO_MODE_OFF);
-	if (ret)
-		dev_err(phy->dev, "%s failed to devote for "
-			"TCXO D0 buffer%d\n", __func__, ret);
-=======
 	if (!host_bus_suspend) {
 		ret = msm_xo_mode_vote(motg->xo_handle, MSM_XO_MODE_OFF);
 		if (ret)
-			dev_err(otg->dev, "%s failed to devote for "
+			dev_err(phy->dev, "%s failed to devote for "
 				"TCXO D0 buffer%d\n", __func__, ret);
 		else
 			motg->lpm_flags |= XO_SHUTDOWN;
 	}
->>>>>>> 25dad72a
 
 	if (motg->caps & ALLOW_PHY_POWER_COLLAPSE &&
 			!host_bus_suspend && !dcp) {
@@ -897,20 +890,13 @@
 	wake_lock(&motg->wlock);
 
 	/* Vote for TCXO when waking up the phy */
-<<<<<<< HEAD
-	ret = msm_xo_mode_vote(motg->xo_handle, MSM_XO_MODE_ON);
-	if (ret)
-		dev_err(phy->dev, "%s failed to vote for "
-			"TCXO D0 buffer%d\n", __func__, ret);
-=======
 	if (motg->lpm_flags & XO_SHUTDOWN) {
 		ret = msm_xo_mode_vote(motg->xo_handle, MSM_XO_MODE_ON);
 		if (ret)
-			dev_err(otg->dev, "%s failed to vote for "
+			dev_err(phy->dev, "%s failed to vote for "
 				"TCXO D0 buffer%d\n", __func__, ret);
 		motg->lpm_flags &= ~XO_SHUTDOWN;
 	}
->>>>>>> 25dad72a
 
 	clk_prepare_enable(motg->core_clk);
 
