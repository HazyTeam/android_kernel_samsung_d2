/* Copyright (c) 2008-2014, The Linux Foundation. All rights reserved.
 *
 * This program is free software; you can redistribute it and/or modify
 * it under the terms of the GNU General Public License version 2 and
 * only version 2 as published by the Free Software Foundation.
 *
 * This program is distributed in the hope that it will be useful,
 * but WITHOUT ANY WARRANTY; without even the implied warranty of
 * MERCHANTABILITY or FITNESS FOR A PARTICULAR PURPOSE.  See the
 * GNU General Public License for more details.
 *
 */

#ifndef MSM_FB_H
#define MSM_FB_H

#include <linux/module.h>
#include <linux/kernel.h>
#include <linux/sched.h>
#include <linux/time.h>
#include <linux/init.h>
#include <linux/interrupt.h>
#include "linux/proc_fs.h"

#include <mach/hardware.h>
#include <linux/io.h>
#include <mach/board.h>

#include <asm/system.h>
#include <asm/mach-types.h>
#include <mach/memory.h>
#include <linux/semaphore.h>
#include <linux/spinlock.h>
#include <linux/workqueue.h>
#include <linux/hrtimer.h>

#include <linux/fb.h>
#include <linux/list.h>
#include <linux/types.h>
#include <linux/switch.h>
#include <linux/msm_mdp.h>

#ifdef CONFIG_HAS_EARLYSUSPEND
#include <linux/earlysuspend.h>
#endif

#include "msm_fb_panel.h"
#include "mdp.h"

#define MSM_FB_DEFAULT_PAGE_SIZE 2
#define MFD_KEY  0x11161126
#define MSM_FB_MAX_DEV_LIST 32

struct disp_info_type_suspend {
	boolean op_enable;
	boolean sw_refreshing_enable;
	boolean panel_power_on;
	boolean op_suspend;
};

struct msmfb_writeback_data_list {
	struct list_head registered_entry;
	struct list_head active_entry;
	void *addr;
	struct ion_handle *ihdl;
	struct file *pmem_file;
	struct msmfb_data buf_info;
	struct msmfb_img img;
	int state;
};


struct msm_fb_data_type {
	__u32 key;
	__u32 index;
	__u32 ref_cnt;
	__u32 fb_page;

	panel_id_type panel;
	struct msm_panel_info panel_info;

	DISP_TARGET dest;
	struct fb_info *fbi;

	struct device *dev;
	boolean op_enable;
	struct delayed_work backlight_worker;
	uint32 fb_imgType;
	boolean sw_currently_refreshing;
	boolean sw_refreshing_enable;
	boolean hw_refresh;
#ifdef CONFIG_FB_MSM_OVERLAY
	int overlay_play_enable;
#endif

	MDPIBUF ibuf;
	boolean ibuf_flushed;
	struct timer_list refresh_timer;
	struct completion refresher_comp;

	boolean pan_waiting;
	struct completion pan_comp;

	/* vsync */
	boolean use_mdp_vsync;
	__u32 vsync_gpio;
	__u32 total_lcd_lines;
	__u32 total_porch_lines;
	__u32 lcd_ref_usec_time;
	__u32 refresh_timer_duration;

	struct hrtimer dma_hrtimer;

	boolean panel_power_on;
	struct work_struct dma_update_worker;
	struct semaphore sem;

	struct timer_list vsync_resync_timer;
	boolean vsync_handler_pending;
	struct work_struct vsync_resync_worker;

	ktime_t last_vsync_timetick;

	__u32 *vsync_width_boundary;

	unsigned int pmem_id;
	struct disp_info_type_suspend suspend;

	__u32 channel_irq;

	struct mdp_dma_data *dma;
	struct device_attribute dev_attr;
	void (*dma_fnc) (struct msm_fb_data_type *mfd);
	int (*cursor_update) (struct fb_info *info,
			      struct fb_cursor *cursor);
	int (*lut_update) (struct fb_info *info,
			      struct fb_cmap *cmap);
	int (*do_histogram) (struct fb_info *info,
			      struct mdp_histogram_data *hist);
	int (*start_histogram) (struct mdp_histogram_start_req *req);
	int (*stop_histogram) (struct fb_info *info, uint32_t block);
	void (*vsync_ctrl) (int enable);
	void (*vsync_init) (int cndx);
	void (*update_panel_info)(struct msm_fb_data_type *mfd);
	bool (*is_panel_ready)(void);
	void *vsync_show;
	void *cursor_buf;
	void *cursor_buf_phys;

	void *cmd_port;
	void *data_port;
	void *data_port_phys;

	__u32 bl_level;

	struct platform_device *pdev;

	__u32 var_xres;
	__u32 var_yres;
	__u32 var_pixclock;
	__u32 var_frame_rate;

#ifdef MSM_FB_ENABLE_DBGFS
	struct dentry *sub_dir;
#endif

#ifdef CONFIG_HAS_EARLYSUSPEND
	struct early_suspend early_suspend;
#ifdef CONFIG_FB_MSM_MDDI
	struct early_suspend mddi_early_suspend;
	struct early_suspend mddi_ext_early_suspend;
#endif
#endif
	u32 mdp_fb_page_protection;

	struct clk *ebi1_clk;
	boolean dma_update_flag;
	struct timer_list msmfb_no_update_notify_timer;
	struct completion msmfb_update_notify;
	struct completion msmfb_no_update_notify;
	struct mutex writeback_mutex;
	struct mutex unregister_mutex;
	struct list_head writeback_busy_queue;
	struct list_head writeback_free_queue;
	struct list_head writeback_register_queue;
	struct switch_dev writeback_sdev;
	wait_queue_head_t wait_q;
	struct ion_client *iclient;
	unsigned long display_iova;
	unsigned long rotator_iova;
	struct mdp_buf_type *ov0_wb_buf;
	struct mdp_buf_type *ov1_wb_buf;
	u32 ov_start;
	u32 mem_hid;
	u32 mdp_rev;
	u32 writeback_state;
	bool writeback_active_cnt;
<<<<<<< HEAD
	boolean resume_state; 
	boolean backlight_ctrl_ongoing; 
=======
	bool writeback_initialized;
>>>>>>> 0ce3c7d1
	int cont_splash_done;
	void *cpu_pm_hdl;
	u32 acq_fen_cnt;
	struct sync_fence *acq_fen[MDP_MAX_FENCE_FD];
	struct sw_sync_timeline *timeline;
	int timeline_value;
	struct mutex sync_mutex;
	struct mutex queue_mutex;
	struct completion commit_comp;
	u32 is_committing;
	atomic_t commit_cnt;
	struct task_struct *commit_thread;
	wait_queue_head_t commit_queue;
	int wake_commit_thread;
	void *msm_fb_backup;
	boolean panel_driver_on;
	int vsync_sysfs_created;
	void *copy_splash_buf;
	unsigned char *copy_splash_phys;
	uint32 sec_mapped;
	uint32 sec_active;
};
struct msm_fb_backup_type {
	struct fb_info info;
	struct mdp_display_commit disp_commit;
};

struct dentry *msm_fb_get_debugfs_root(void);
void msm_fb_debugfs_file_create(struct dentry *root, const char *name,
				u32 *var);
void msm_fb_set_backlight(struct msm_fb_data_type *mfd, __u32 bkl_lvl);

struct platform_device *msm_fb_add_device(struct platform_device *pdev);
struct fb_info *msm_fb_get_writeback_fb(void);
int msm_fb_writeback_init(struct fb_info *info);
int msm_fb_writeback_start(struct fb_info *info);
int msm_fb_writeback_queue_buffer(struct fb_info *info,
		struct msmfb_data *data);
int msm_fb_writeback_dequeue_buffer(struct fb_info *info,
		struct msmfb_data *data);
int msm_fb_writeback_stop(struct fb_info *info);
int msm_fb_writeback_terminate(struct fb_info *info);
int msm_fb_detect_client(const char *name);
int calc_fb_offset(struct msm_fb_data_type *mfd, struct fb_info *fbi, int bpp);
void msm_fb_wait_for_fence(struct msm_fb_data_type *mfd);
int msm_fb_signal_timeline(struct msm_fb_data_type *mfd);
void msm_fb_release_timeline(struct msm_fb_data_type *mfd);
void msm_fb_release_busy(struct msm_fb_data_type *mfd);

#ifdef CONFIG_FB_BACKLIGHT
void msm_fb_config_backlight(struct msm_fb_data_type *mfd);
#endif

void fill_black_screen(bool on, uint8 pipe_num, uint8 mixer_num);
int msm_fb_check_frame_rate(struct msm_fb_data_type *mfd,
				struct fb_info *info);

#ifdef CONFIG_FB_MSM_LOGO
#define INIT_IMAGE_FILE "/initlogo.rle"
int load_565rle_image(char *filename, bool bf_supported);
#endif

#endif /* MSM_FB_H */<|MERGE_RESOLUTION|>--- conflicted
+++ resolved
@@ -195,12 +195,9 @@
 	u32 mdp_rev;
 	u32 writeback_state;
 	bool writeback_active_cnt;
-<<<<<<< HEAD
-	boolean resume_state; 
-	boolean backlight_ctrl_ongoing; 
-=======
+	boolean resume_state;
+	boolean backlight_ctrl_ongoing;
 	bool writeback_initialized;
->>>>>>> 0ce3c7d1
 	int cont_splash_done;
 	void *cpu_pm_hdl;
 	u32 acq_fen_cnt;
