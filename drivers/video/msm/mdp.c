/* drivers/video/msm_fb/mdp.c
 *
 * MSM MDP Interface (used by framebuffer core)
 *
 * Copyright (c) 2007-2013, The Linux Foundation. All rights reserved.
 * Copyright (C) 2007 Google Incorporated
 *
 * This software is licensed under the terms of the GNU General Public
 * License version 2, as published by the Free Software Foundation, and
 * may be copied, distributed, and modified under those terms.
 *
 * This program is distributed in the hope that it will be useful,
 * but WITHOUT ANY WARRANTY; without even the implied warranty of
 * MERCHANTABILITY or FITNESS FOR A PARTICULAR PURPOSE.  See the
 * GNU General Public License for more details.
 */

#include <linux/module.h>
#include <linux/kernel.h>
#include <linux/sched.h>
#include <linux/time.h>
#include <linux/init.h>
#include <linux/interrupt.h>
#include <linux/spinlock.h>
#include <linux/hrtimer.h>
#include <linux/clk.h>
#include <mach/hardware.h>
#include <linux/io.h>
#include <linux/debugfs.h>
#include <linux/delay.h>
#include <linux/mutex.h>
#include <linux/pm_runtime.h>
#include <linux/regulator/consumer.h>
#include <asm/system.h>
#include <asm/mach-types.h>
#include <linux/semaphore.h>
#include <linux/uaccess.h>
#include <mach/event_timer.h>
#include <mach/clk.h>
#include "mdp.h"
#include "msm_fb.h"
#ifdef CONFIG_FB_MSM_MDP40
#include "mdp4.h"
#endif
#include "mipi_dsi.h"

uint32 mdp4_extn_disp;

static struct clk *mdp_clk;
static struct clk *mdp_pclk;
static struct clk *mdp_lut_clk;

struct res_mmu_clk {
	char *mmu_clk_name;
	struct clk *mmu_clk;
};

static struct res_mmu_clk mdp_sec_mmu_clks[] = {
	{"mdp_iommu_clk"}, {"rot_iommu_clk"},
	{"vcodec_iommu0_clk"}, {"vcodec_iommu1_clk"},
	{"smmu_iface_clk"}
};

int mdp_rev;
int mdp_iommu_split_domain;
u32 mdp_max_clk = 266667000;
u64 mdp_max_bw = 2000000000;
u32 mdp_bw_ab_factor = MDP4_BW_AB_DEFAULT_FACTOR;
u32 mdp_bw_ib_factor = MDP4_BW_IB_DEFAULT_FACTOR;
static struct platform_device *mdp_init_pdev;
static struct regulator *footswitch, *dsi_pll_vdda, *dsi_pll_vddio;
static unsigned int mdp_footswitch_on;

struct completion mdp_ppp_comp;
struct semaphore mdp_ppp_mutex;
struct semaphore mdp_pipe_ctrl_mutex;

unsigned long mdp_timer_duration = (HZ/20);   /* 50 msecond */

boolean mdp_ppp_waiting = FALSE;
uint32 mdp_tv_underflow_cnt;
uint32 mdp_lcdc_underflow_cnt;

boolean mdp_current_clk_on = FALSE;
boolean mdp_is_in_isr = FALSE;

struct vsync vsync_cntrl;

/*
 * legacy mdp_in_processing is only for DMA2-MDDI
 * this applies to DMA2 block only
 */
uint32 mdp_in_processing = FALSE;

#ifdef CONFIG_FB_MSM_MDP40
uint32 mdp_intr_mask = MDP4_ANY_INTR_MASK;
#else
uint32 mdp_intr_mask = MDP_ANY_INTR_MASK;
#endif

MDP_BLOCK_TYPE mdp_debug[MDP_MAX_BLOCK];

atomic_t mdp_block_power_cnt[MDP_MAX_BLOCK];

spinlock_t mdp_spin_lock;
struct workqueue_struct *mdp_dma_wq;	/*mdp dma wq */
struct workqueue_struct *mdp_vsync_wq;	/*mdp vsync wq */

struct workqueue_struct *mdp_hist_wq;	/*mdp histogram wq */
bool mdp_pp_initialized = FALSE;

static struct workqueue_struct *mdp_pipe_ctrl_wq; /* mdp mdp pipe ctrl wq */
static struct delayed_work mdp_pipe_ctrl_worker;

static boolean mdp_suspended = FALSE;
ulong mdp4_display_intf;
DEFINE_MUTEX(mdp_suspend_mutex);

#ifdef CONFIG_FB_MSM_MDP40
struct mdp_dma_data dma2_data;
struct mdp_dma_data dma_s_data;
struct mdp_dma_data dma_e_data;
#else
static struct mdp_dma_data dma2_data;
static struct mdp_dma_data dma_s_data;
#ifndef CONFIG_FB_MSM_MDP303
static struct mdp_dma_data dma_e_data;
#endif
#endif

#ifdef CONFIG_FB_MSM_WRITEBACK_MSM_PANEL
struct mdp_dma_data dma_wb_data;
#endif

static struct mdp_dma_data dma3_data;

extern ktime_t mdp_dma2_last_update_time;

extern uint32 mdp_dma2_update_time_in_usec;
extern int mdp_lcd_rd_cnt_offset_slow;
extern int mdp_lcd_rd_cnt_offset_fast;
extern int mdp_usec_diff_threshold;

extern int first_pixel_start_x;
extern int first_pixel_start_y;

#ifdef MSM_FB_ENABLE_DBGFS
struct dentry *mdp_dir;
#endif

#if defined(CONFIG_PM) && !defined(CONFIG_HAS_EARLYSUSPEND)
static int mdp_suspend(struct platform_device *pdev, pm_message_t state);
#else
#define mdp_suspend NULL
#endif

struct timeval mdp_dma2_timeval;
struct timeval mdp_ppp_timeval;

#ifdef CONFIG_HAS_EARLYSUSPEND
static struct early_suspend early_suspend;
#endif

static u32 mdp_irq;

static uint32 mdp_prim_panel_type = NO_PANEL;
#ifndef CONFIG_FB_MSM_MDP22

#define MDP_HIST_LUT_SIZE (256)
struct list_head mdp_hist_lut_list;
DEFINE_MUTEX(mdp_hist_lut_list_mutex);
uint32_t last_lut[MDP_HIST_LUT_SIZE];

uint32_t mdp_block2base(uint32_t block)
{
	uint32_t base = 0x0;
	switch (block) {
	case MDP_BLOCK_DMA_P:
		base = 0x90000;
		break;
	case MDP_BLOCK_DMA_S:
		base = 0xA0000;
		break;
	case MDP_BLOCK_VG_1:
		base = 0x20000;
		break;
	case MDP_BLOCK_VG_2:
		base = 0x30000;
		break;
	case MDP_BLOCK_RGB_1:
		base = 0x40000;
		break;
	case MDP_BLOCK_RGB_2:
		base = 0x50000;
		break;
	case MDP_BLOCK_OVERLAY_0:
		base = 0x10000;
		break;
	case MDP_BLOCK_OVERLAY_1:
		base = 0x18000;
		break;
	case MDP_BLOCK_OVERLAY_2:
		base = (mdp_rev >= MDP_REV_43) ? 0x88000 : 0;
		break;
	default:
		break;
	}
	return base;
}
int mdp_enable_iommu_clocks(void)
{
	int ret = 0, i;
	for (i = 0; i < ARRAY_SIZE(mdp_sec_mmu_clks); i++) {
		mdp_sec_mmu_clks[i].mmu_clk = clk_get(&mdp_init_pdev->dev,
			mdp_sec_mmu_clks[i].mmu_clk_name);
		if (IS_ERR(mdp_sec_mmu_clks[i].mmu_clk)) {
			pr_err(" %s: Get failed for clk %s", __func__,
				   mdp_sec_mmu_clks[i].mmu_clk_name);
			ret = PTR_ERR(mdp_sec_mmu_clks[i].mmu_clk);
			break;
		}
		ret = clk_prepare_enable(mdp_sec_mmu_clks[i].mmu_clk);
		if (ret) {
			clk_put(mdp_sec_mmu_clks[i].mmu_clk);
			mdp_sec_mmu_clks[i].mmu_clk = NULL;
		}
	}
	if (ret) {
		for (i--; i >= 0; i--) {
			clk_disable_unprepare(mdp_sec_mmu_clks[i].mmu_clk);
			clk_put(mdp_sec_mmu_clks[i].mmu_clk);
			mdp_sec_mmu_clks[i].mmu_clk = NULL;
		}
	}
	return ret;
}

int mdp_disable_iommu_clocks(void)
{
	int i;
	for (i = 0; i < ARRAY_SIZE(mdp_sec_mmu_clks); i++) {
		clk_disable_unprepare(mdp_sec_mmu_clks[i].mmu_clk);
		clk_put(mdp_sec_mmu_clks[i].mmu_clk);
		mdp_sec_mmu_clks[i].mmu_clk = NULL;
	}
	return 0;
}

static uint32_t mdp_pp_block2hist_lut(uint32_t block)
{
	uint32_t valid = 0;
	switch (block) {
	case MDP_BLOCK_DMA_P:
		valid = (mdp_rev >= MDP_REV_40) ? 1 : 0;
		break;
	case MDP_BLOCK_DMA_S:
		valid = (mdp_rev >= MDP_REV_40) ? 1 : 0;
		break;
	case MDP_BLOCK_VG_1:
		valid = (mdp_rev >= MDP_REV_40) ? 1 : 0;
		break;
	case MDP_BLOCK_VG_2:
		valid = (mdp_rev >= MDP_REV_40) ? 1 : 0;
		break;
	default:
		break;
	}
	return valid;
}

static void mdp_hist_lut_init_mgmt(struct mdp_hist_lut_mgmt *mgmt,
		uint32_t block)
{
	mutex_init(&mgmt->lock);
	mgmt->block = block;

	mutex_lock(&mdp_hist_lut_list_mutex);
	list_add(&mgmt->list, &mdp_hist_lut_list);
	mutex_unlock(&mdp_hist_lut_list_mutex);
}

static int mdp_hist_lut_destroy(void)
{
	struct mdp_hist_lut_mgmt *temp;
	struct list_head *pos, *q;

	mutex_lock(&mdp_hist_lut_list_mutex);
	list_for_each_safe(pos, q, &mdp_hist_lut_list) {
		temp = list_entry(pos, struct mdp_hist_lut_mgmt, list);
		list_del(pos);
		kfree(temp);
	}
	mutex_unlock(&mdp_hist_lut_list_mutex);
	return 0;
}

static int mdp_hist_lut_init(void)
{
	int i;
	struct mdp_hist_lut_mgmt *temp;

	if (mdp_pp_initialized)
		return -EEXIST;
	for (i = 0; i < MDP_HIST_LUT_SIZE; i++)
		last_lut[i] = i | (i << 8) | (i << 16);

	INIT_LIST_HEAD(&mdp_hist_lut_list);

	if (mdp_rev >= MDP_REV_30) {
		temp = kmalloc(sizeof(struct mdp_hist_lut_mgmt), GFP_KERNEL);
		if (!temp)
			goto exit;
		mdp_hist_lut_init_mgmt(temp, MDP_BLOCK_DMA_P);
	}

	if (mdp_rev >= MDP_REV_40) {
		temp = kmalloc(sizeof(struct mdp_hist_lut_mgmt), GFP_KERNEL);
		if (!temp)
			goto exit_list;
		mdp_hist_lut_init_mgmt(temp, MDP_BLOCK_VG_1);

		temp = kmalloc(sizeof(struct mdp_hist_lut_mgmt), GFP_KERNEL);
		if (!temp)
			goto exit_list;
		mdp_hist_lut_init_mgmt(temp, MDP_BLOCK_VG_2);
	}

	if (mdp_rev > MDP_REV_42) {
		temp = kmalloc(sizeof(struct mdp_hist_lut_mgmt), GFP_KERNEL);
		if (!temp)
			goto exit_list;
		mdp_hist_lut_init_mgmt(temp, MDP_BLOCK_DMA_S);
	}
	return 0;

exit_list:
	mdp_hist_lut_destroy();
exit:
	pr_err("Failed initializing histogram LUT memory\n");
	return -ENOMEM;
}

static int mdp_hist_lut_block2mgmt(uint32_t block,
		struct mdp_hist_lut_mgmt **mgmt)
{
	struct mdp_hist_lut_mgmt *temp, *output;
	int ret = 0;

	output = NULL;

	mutex_lock(&mdp_hist_lut_list_mutex);
	list_for_each_entry(temp, &mdp_hist_lut_list, list) {
		if (temp->block == block)
			output = temp;
	}
	mutex_unlock(&mdp_hist_lut_list_mutex);

	if (output == NULL)
		ret = -EINVAL;
	else
		*mgmt = output;

	return ret;
}

static int mdp_hist_lut_write_off(struct mdp_hist_lut_data *data,
		struct mdp_hist_lut_info *info, uint32_t offset)
{
	int i;
	uint32_t element[MDP_HIST_LUT_SIZE];
	uint32_t base = mdp_block2base(info->block);
	uint32_t sel = info->bank_sel;


	if (data->len != MDP_HIST_LUT_SIZE) {
		pr_err("%s: data->len != %d", __func__, MDP_HIST_LUT_SIZE);
		return -EINVAL;
	}

	if (copy_from_user(&element, data->data,
				MDP_HIST_LUT_SIZE * sizeof(uint32_t))) {
		pr_err("%s: Error copying histogram data", __func__);
		return -ENOMEM;
	}
	mdp_clk_ctrl(1);
	mdp_pipe_ctrl(MDP_CMD_BLOCK, MDP_BLOCK_POWER_ON, FALSE);
	for (i = 0; i < MDP_HIST_LUT_SIZE; i++) {
		last_lut[i] = element[i];
		MDP_OUTP(MDP_BASE + base + offset + (0x400*(sel)) + (4*i),
				element[i]);
	}
	mdp_pipe_ctrl(MDP_CMD_BLOCK, MDP_BLOCK_POWER_OFF, FALSE);
	mdp_clk_ctrl(0);

	return 0;
}

static int mdp_hist_lut_write(struct mdp_hist_lut_data *data,
						struct mdp_hist_lut_info *info)
{
	int ret = 0;

	if (data->block != info->block) {
		ret = -1;
		pr_err("%s, data/info mdp_block mismatch! %d != %d\n",
				__func__, data->block, info->block);
		goto error;
	}

	switch (data->block) {
	case MDP_BLOCK_VG_1:
	case MDP_BLOCK_VG_2:
		ret = mdp_hist_lut_write_off(data, info, 0x3400);
		break;
	case MDP_BLOCK_DMA_P:
	case MDP_BLOCK_DMA_S:
		ret = mdp_hist_lut_write_off(data, info, 0x4800);
		break;
	default:
		ret = -EINVAL;
		goto error;
	}

error:
	return ret;
}

#define MDP_HIST_LUT_VG_EN_MASK (0x20000)
#define MDP_HIST_LUT_VG_EN_SHIFT (17)
#define MDP_HIST_LUT_VG_EN_OFFSET (0x0058)
#define MDP_HIST_LUT_VG_SEL_OFFSET (0x0064)
static void mdp_hist_lut_commit_vg(struct mdp_hist_lut_info *info)
{
	uint32_t out_en, temp_en;
	uint32_t base = mdp_block2base(info->block);
	temp_en = (info->is_enabled) ? (1 << MDP_HIST_LUT_VG_EN_SHIFT) : 0x0;

	mdp_pipe_ctrl(MDP_CMD_BLOCK, MDP_BLOCK_POWER_ON, FALSE);
	out_en = inpdw(MDP_BASE + base + MDP_HIST_LUT_VG_EN_OFFSET) &
						~MDP_HIST_LUT_VG_EN_MASK;
	MDP_OUTP(MDP_BASE + base + MDP_HIST_LUT_VG_EN_OFFSET, out_en | temp_en);

	if (info->has_sel_update)
		MDP_OUTP(MDP_BASE + base + MDP_HIST_LUT_VG_SEL_OFFSET,
								info->bank_sel);
	mdp_pipe_ctrl(MDP_CMD_BLOCK, MDP_BLOCK_POWER_OFF, FALSE);
}

#define MDP_HIST_LUT_DMA_EN_MASK (0x7)
#define MDP_HIST_LUT_DMA_SEL_MASK (0x400)
#define MDP_HIST_LUT_DMA_SEL_SHIFT (10)
#define MDP_HIST_LUT_DMA_P_OFFSET (0x0070)
#define MDP_HIST_LUT_DMA_S_OFFSET (0x0028)
static void mdp_hist_lut_commit_dma(struct mdp_hist_lut_info *info)
{
	uint32_t out, temp, mask;
	uint32_t base = mdp_block2base(info->block);
	uint32_t offset = (info->block == MDP_BLOCK_DMA_P) ?
		MDP_HIST_LUT_DMA_P_OFFSET : MDP_HIST_LUT_DMA_S_OFFSET;

	mask = MDP_HIST_LUT_DMA_EN_MASK;
	temp = (info->is_enabled) ? 0x7 : 0x0;

	if (info->has_sel_update) {
		mask |= MDP_HIST_LUT_DMA_SEL_MASK;
		temp |=  ((info->bank_sel & 0x1) << MDP_HIST_LUT_DMA_SEL_SHIFT);
	}

	out = inpdw(MDP_BASE + base + offset) & ~mask;
	mdp_pipe_ctrl(MDP_CMD_BLOCK, MDP_BLOCK_POWER_ON, FALSE);
	MDP_OUTP(MDP_BASE + base + offset, out | temp);
	mdp_pipe_ctrl(MDP_CMD_BLOCK, MDP_BLOCK_POWER_OFF, FALSE);
}

static void mdp_hist_lut_commit_info(struct mdp_hist_lut_info *info)
{
	switch (info->block) {
	case MDP_BLOCK_VG_1:
	case MDP_BLOCK_VG_2:
		mdp_hist_lut_commit_vg(info);
		break;
	case MDP_BLOCK_DMA_P:
	case MDP_BLOCK_DMA_S:
		mdp_hist_lut_commit_dma(info);
		break;
	default:
		goto error;
	}

error:
	return;
}

static void mdp_hist_lut_update_info(struct mdp_hist_lut_info *info, int ops)
{
	info->bank_sel = (ops & 0x8) >> 3;
	info->is_enabled = (ops & 0x1) ? TRUE : FALSE;
	info->has_sel_update = (ops & 0x10) ? TRUE : FALSE;
}

int mdp_hist_lut_config(struct mdp_hist_lut_data *data)
{
	struct mdp_hist_lut_mgmt *mgmt = NULL;
	struct mdp_hist_lut_info info;
	int ret = 0;

	if (!mdp_pp_block2hist_lut(data->block)) {
		ret = -ENOTTY;
		goto error;
	}

	ret = mdp_hist_lut_block2mgmt(data->block, &mgmt);
	if (ret)
		goto error;

	mutex_lock(&mgmt->lock);

	info.block = mgmt->block;

	mdp_hist_lut_update_info(&info, data->ops);

	switch ((data->ops & 0x6) >> 1) {
	case 0x1:
		pr_info("%s: histogram LUT read not supported\n", __func__);
		break;
	case 0x2:
		ret = mdp_hist_lut_write(data, &info);
		if (ret)
			goto error_lock;
		break;
	default:
		break;
	}

	mdp_hist_lut_commit_info(&info);

error_lock:
	mutex_unlock(&mgmt->lock);
error:
	return ret;
}

spinlock_t mdp_lut_push_lock;
int mdp_lut_i;

static int mdp_lut_hw_update(struct fb_cmap *cmap)
{
	int i;
	u16 *c[3];
	u16 r, g, b;

	c[0] = cmap->green;
	c[1] = cmap->blue;
	c[2] = cmap->red;

	for (i = 0; i < cmap->len; i++) {
		if (copy_from_user(&r, cmap->red++, sizeof(r)) ||
		    copy_from_user(&g, cmap->green++, sizeof(g)) ||
		    copy_from_user(&b, cmap->blue++, sizeof(b)))
			return -EFAULT;

		last_lut[i] = ((g & 0xff) | ((b & 0xff) << 8) |
				((r & 0xff) << 16));
#ifdef CONFIG_FB_MSM_MDP40
		MDP_OUTP(MDP_BASE + 0x94800 +
#else
		MDP_OUTP(MDP_BASE + 0x93800 +
#endif
			(0x400*mdp_lut_i) + cmap->start*4 + i*4, last_lut[i]);
	}

	return 0;
}

<<<<<<< HEAD
int mdp_lut_push;
int mdp_lut_push_i;
=======
static int mdp_lut_push;
static int mdp_lut_push_i;
static int mdp_lut_resume_needed;

static void mdp_lut_status_restore(void)
{
	unsigned long flags;

	if (mdp_lut_resume_needed) {
		spin_lock_irqsave(&mdp_lut_push_lock, flags);
		mdp_lut_push = 1;
		spin_unlock_irqrestore(&mdp_lut_push_lock,
					flags);
	}
}

static void mdp_lut_status_backup(void)
{
	uint32_t status = inpdw(MDP_BASE + 0x90070) & 0x7;

	if (status)
		mdp_lut_resume_needed = 1;
	else
		mdp_lut_resume_needed = 0;
}

>>>>>>> 7fc5534d
static int mdp_lut_update_nonlcdc(struct fb_info *info, struct fb_cmap *cmap)
{
	int ret;
	unsigned long flags;

	mdp_pipe_ctrl(MDP_CMD_BLOCK, MDP_BLOCK_POWER_ON, FALSE);
	mdp_clk_ctrl(1);
	ret = mdp_lut_hw_update(cmap);
	mdp_clk_ctrl(0);
	mdp_pipe_ctrl(MDP_CMD_BLOCK, MDP_BLOCK_POWER_OFF, FALSE);

	if (ret)
		return ret;

	spin_lock_irqsave(&mdp_lut_push_lock, flags);
	mdp_lut_push = 1;
	mdp_lut_push_i = mdp_lut_i;
	spin_unlock_irqrestore(&mdp_lut_push_lock, flags);
	mdp_lut_i = (mdp_lut_i + 1)%2;

	return 0;
}

static int mdp_lut_update_lcdc(struct fb_info *info, struct fb_cmap *cmap)
{
	int ret;
	uint32_t out;

	mdp_pipe_ctrl(MDP_CMD_BLOCK, MDP_BLOCK_POWER_ON, FALSE);
	mdp_clk_ctrl(1);
	ret = mdp_lut_hw_update(cmap);

	if (ret) {
		mdp_clk_ctrl(0);
		mdp_pipe_ctrl(MDP_CMD_BLOCK, MDP_BLOCK_POWER_OFF, FALSE);
		return ret;
	}

	/*mask off non LUT select bits*/
	out = inpdw(MDP_BASE + 0x90070);
	MDP_OUTP(MDP_BASE + 0x90070, (mdp_lut_i << 10) | 0x7 | out);
	mdp_clk_ctrl(0);
	mdp_pipe_ctrl(MDP_CMD_BLOCK, MDP_BLOCK_POWER_OFF, FALSE);
	mdp_lut_i = (mdp_lut_i + 1)%2;

	return 0;
}

#ifdef CONFIG_UPDATE_LCDC_LUT
int mdp_preset_lut_update_lcdc(struct fb_cmap *cmap, uint32_t *internal_lut)
{
	uint32_t out;
	int i;
	u16 r, g, b;

	mdp_pipe_ctrl(MDP_CMD_BLOCK, MDP_BLOCK_POWER_ON, FALSE);
	mdp_clk_ctrl(1);

	for (i = 0; i < cmap->len; i++) {
		r = lut2r(internal_lut[i]);
		g = lut2g(internal_lut[i]);
		b = lut2b(internal_lut[i]);
#ifdef CONFIG_LCD_KCAL
		r = scaled_by_kcal(r, *(cmap->red));
		g = scaled_by_kcal(g, *(cmap->green));
		b = scaled_by_kcal(b, *(cmap->blue));
#endif
		MDP_OUTP(MDP_BASE + 0x94800 +
			(0x400*mdp_lut_i) + cmap->start*4 + i*4,
				((g & 0xff) |
				 ((b & 0xff) << 8) |
				 ((r & 0xff) << 16)));
	}

	/*mask off non LUT select bits*/
	out = inpdw(MDP_BASE + 0x90070) & ~((0x1 << 10) | 0x7);
	MDP_OUTP(MDP_BASE + 0x90070, (mdp_lut_i << 10) | 0x7 | out);
	mdp_clk_ctrl(0);
	mdp_pipe_ctrl(MDP_CMD_BLOCK, MDP_BLOCK_POWER_OFF, FALSE);
	mdp_lut_i = (mdp_lut_i + 1)%2;

	return 0;
}
#endif

static void mdp_lut_enable(void)
{
	uint32_t out;
	unsigned long flags;

	if (mdp_lut_push) {
		spin_lock_irqsave(&mdp_lut_push_lock, flags);
		mdp_lut_push = 0;
		out = inpdw(MDP_BASE + 0x90070) & ~((0x1 << 10) | 0x7);
		MDP_OUTP(MDP_BASE + 0x90070,
				(mdp_lut_push_i << 10) | 0x7 | out);
		spin_unlock_irqrestore(&mdp_lut_push_lock, flags);
	}
}

#define MDP_REV42_HIST_MAX_BIN 128
#define MDP_REV41_HIST_MAX_BIN 32

#define MDP_HIST_DATA32_R_OFF 0x0100
#define MDP_HIST_DATA32_G_OFF 0x0200
#define MDP_HIST_DATA32_B_OFF 0x0300

#define MDP_HIST_DATA128_R_OFF 0x0400
#define MDP_HIST_DATA128_G_OFF 0x0800
#define MDP_HIST_DATA128_B_OFF 0x0C00

#define MDP_HIST_DATA_LUMA_OFF 0x0200

#define MDP_HIST_EXTRA_DATA0_OFF 0x0028
#define MDP_HIST_EXTRA_DATA1_OFF 0x002C

struct mdp_hist_mgmt *mdp_hist_mgmt_array[MDP_HIST_MGMT_MAX];

void __mdp_histogram_kickoff(struct mdp_hist_mgmt *mgmt)
{
	char *mdp_hist_base = MDP_BASE + mgmt->base;
	if (mgmt->mdp_is_hist_data == TRUE) {
		MDP_OUTP(mdp_hist_base + 0x0004, mgmt->frame_cnt);
		MDP_OUTP(mdp_hist_base, 1);
	}
}

void __mdp_histogram_reset(struct mdp_hist_mgmt *mgmt)
{
	char *mdp_hist_base = MDP_BASE + mgmt->base;
	MDP_OUTP(mdp_hist_base + 0x000C, 1);
}

static void mdp_hist_read_work(struct work_struct *data);

static int mdp_hist_init_mgmt(struct mdp_hist_mgmt *mgmt, uint32_t block)
{
	uint32_t bins, extra, index, intr = 0, term = 0;
	init_completion(&mgmt->mdp_hist_comp);
	mutex_init(&mgmt->mdp_hist_mutex);
	mutex_init(&mgmt->mdp_do_hist_mutex);
	mgmt->block = block;
	mgmt->base = mdp_block2base(block);
	mgmt->mdp_is_hist_start = FALSE;
	mgmt->mdp_is_hist_data = FALSE;
	mgmt->mdp_is_hist_valid = FALSE;
	mgmt->mdp_is_hist_init = FALSE;
	mgmt->frame_cnt = 0;
	mgmt->bit_mask = 0;
	mgmt->num_bins = 0;
	switch (block) {
	case MDP_BLOCK_DMA_P:
		term = MDP_HISTOGRAM_TERM_DMA_P;
		intr = (mdp_rev >= MDP_REV_40) ? INTR_DMA_P_HISTOGRAM :
								MDP_HIST_DONE;
		bins = (mdp_rev >= MDP_REV_42) ? MDP_REV42_HIST_MAX_BIN :
			MDP_REV41_HIST_MAX_BIN;
		extra = 2;
		mgmt->base += (mdp_rev >= MDP_REV_40) ? 0x5000 : 0x4000;
		index = MDP_HIST_MGMT_DMA_P;
		break;
	case MDP_BLOCK_DMA_S:
		term = MDP_HISTOGRAM_TERM_DMA_S;
		intr = INTR_DMA_S_HISTOGRAM;
		bins = MDP_REV42_HIST_MAX_BIN;
		extra = 2;
		mgmt->base += 0x5000;
		index = MDP_HIST_MGMT_DMA_S;
		break;
	case MDP_BLOCK_VG_1:
		term = MDP_HISTOGRAM_TERM_VG_1;
		intr = INTR_VG1_HISTOGRAM;
		bins = MDP_REV42_HIST_MAX_BIN;
		extra = 1;
		mgmt->base += 0x6000;
		index = MDP_HIST_MGMT_VG_1;
		break;
	case MDP_BLOCK_VG_2:
		term = MDP_HISTOGRAM_TERM_VG_2;
		intr = INTR_VG2_HISTOGRAM;
		bins = MDP_REV42_HIST_MAX_BIN;
		extra = 1;
		mgmt->base += 0x6000;
		index = MDP_HIST_MGMT_VG_2;
		break;
	default:
		term = MDP_HISTOGRAM_TERM_DMA_P;
		intr = (mdp_rev >= MDP_REV_40) ? INTR_DMA_P_HISTOGRAM :
								MDP_HIST_DONE;
		bins = (mdp_rev >= MDP_REV_42) ? MDP_REV42_HIST_MAX_BIN :
			MDP_REV41_HIST_MAX_BIN;
		extra = 2;
		mgmt->base += (mdp_rev >= MDP_REV_40) ? 0x5000 : 0x4000;
		index = MDP_HIST_MGMT_DMA_P;
	}
	mgmt->irq_term = term;
	mgmt->intr = intr;

	mgmt->c0 = kmalloc(bins * sizeof(uint32_t), GFP_KERNEL);
	if (mgmt->c0 == NULL)
		goto error;

	mgmt->c1 = kmalloc(bins * sizeof(uint32_t), GFP_KERNEL);
	if (mgmt->c1 == NULL)
		goto error_1;

	mgmt->c2 = kmalloc(bins * sizeof(uint32_t), GFP_KERNEL);
	if (mgmt->c2 == NULL)
		goto error_2;

	mgmt->extra_info = kmalloc(extra * sizeof(uint32_t), GFP_KERNEL);
	if (mgmt->extra_info == NULL)
		goto error_extra;

	INIT_WORK(&mgmt->mdp_histogram_worker, mdp_hist_read_work);
	mgmt->hist = NULL;

	mdp_hist_mgmt_array[index] = mgmt;
	return 0;

error_extra:
	kfree(mgmt->c2);
error_2:
	kfree(mgmt->c1);
error_1:
	kfree(mgmt->c0);
error:
	return -ENOMEM;
}

static void mdp_hist_del_mgmt(struct mdp_hist_mgmt *mgmt)
{
	kfree(mgmt->extra_info);
	kfree(mgmt->c2);
	kfree(mgmt->c1);
	kfree(mgmt->c0);
}

static int mdp_histogram_destroy(void)
{
	struct mdp_hist_mgmt *temp;
	int i;

	for (i = 0; i < MDP_HIST_MGMT_MAX; i++) {
		temp = mdp_hist_mgmt_array[i];
		if (!temp)
			continue;
		mdp_hist_del_mgmt(temp);
		kfree(temp);
		mdp_hist_mgmt_array[i] = NULL;
	}
	return 0;
}

static int mdp_histogram_init(void)
{
	struct mdp_hist_mgmt *temp;
	int i, ret;

	if (mdp_pp_initialized)
		return -EEXIST;

	mdp_hist_wq = alloc_workqueue("mdp_hist_wq",
					WQ_NON_REENTRANT | WQ_UNBOUND, 0);

	for (i = 0; i < MDP_HIST_MGMT_MAX; i++)
		mdp_hist_mgmt_array[i] = NULL;

	if (mdp_rev >= MDP_REV_30) {
		temp = kmalloc(sizeof(struct mdp_hist_mgmt), GFP_KERNEL);
		if (!temp)
			goto exit;
		ret = mdp_hist_init_mgmt(temp, MDP_BLOCK_DMA_P);
		if (ret) {
			kfree(temp);
			goto exit;
		}
	}

	if (mdp_rev >= MDP_REV_40) {
		temp = kmalloc(sizeof(struct mdp_hist_mgmt), GFP_KERNEL);
		if (!temp)
			goto exit_list;
		ret = mdp_hist_init_mgmt(temp, MDP_BLOCK_VG_1);
		if (ret)
			goto exit_list;

		temp = kmalloc(sizeof(struct mdp_hist_mgmt), GFP_KERNEL);
		if (!temp)
			goto exit_list;
		ret = mdp_hist_init_mgmt(temp, MDP_BLOCK_VG_2);
		if (ret)
			goto exit_list;
	}

	if (mdp_rev >= MDP_REV_42) {
		temp = kmalloc(sizeof(struct mdp_hist_mgmt), GFP_KERNEL);
		if (!temp)
			goto exit_list;
		ret = mdp_hist_init_mgmt(temp, MDP_BLOCK_DMA_S);
		if (ret)
			goto exit_list;
	}

	return 0;

exit_list:
	mdp_histogram_destroy();
exit:
	return -ENOMEM;
}

int mdp_histogram_block2mgmt(uint32_t block, struct mdp_hist_mgmt **mgmt)
{
	struct mdp_hist_mgmt *temp, *output;
	int i, ret = 0;

	output = NULL;

	for (i = 0; i < MDP_HIST_MGMT_MAX; i++) {
		temp = mdp_hist_mgmt_array[i];
		if (!temp)
			continue;

		if (temp->block == block) {
			output = temp;
			break;
		}
	}

	if (output == NULL)
		ret = -EINVAL;
	else
		*mgmt = output;

	return ret;
}

static int mdp_histogram_enable(struct mdp_hist_mgmt *mgmt)
{
	uint32_t base;
	unsigned long flag;
	if (mgmt->mdp_is_hist_data == TRUE) {
		pr_err("%s histogram already started\n", __func__);
		return -EINVAL;
	}

	mdp_clk_ctrl(1);
	mdp_pipe_ctrl(MDP_CMD_BLOCK, MDP_BLOCK_POWER_ON, FALSE);
	base = (uint32_t) (MDP_BASE + mgmt->base);
	/*First make sure that device is not collecting histogram*/
	mgmt->mdp_is_hist_data = FALSE;
	mgmt->mdp_is_hist_valid = FALSE;
	mgmt->mdp_is_hist_init = FALSE;
	spin_lock_irqsave(&mdp_spin_lock, flag);
	outp32(MDP_INTR_CLEAR, mgmt->intr);
	mdp_intr_mask &= ~mgmt->intr;
	outp32(MDP_INTR_ENABLE, mdp_intr_mask);
	MDP_OUTP(base + 0x001C, 0);
	MDP_OUTP(base + 0x0018, INTR_HIST_DONE | INTR_HIST_RESET_SEQ_DONE);
	MDP_OUTP(base + 0x0024, 0);
	spin_unlock_irqrestore(&mdp_spin_lock, flag);

	mutex_unlock(&mgmt->mdp_hist_mutex);
	cancel_work_sync(&mgmt->mdp_histogram_worker);
	mutex_lock(&mgmt->mdp_hist_mutex);

	/*Then initialize histogram*/
	INIT_COMPLETION(mgmt->mdp_hist_comp);

	spin_lock_irqsave(&mdp_spin_lock, flag);
	MDP_OUTP(base + 0x0018, INTR_HIST_DONE | INTR_HIST_RESET_SEQ_DONE);
	MDP_OUTP(base + 0x0010, 1);
	MDP_OUTP(base + 0x001C, INTR_HIST_DONE | INTR_HIST_RESET_SEQ_DONE);

	outp32(MDP_INTR_CLEAR, mgmt->intr);
	mdp_intr_mask |= mgmt->intr;
	outp32(MDP_INTR_ENABLE, mdp_intr_mask);
	mdp_enable_irq(mgmt->irq_term);
	spin_unlock_irqrestore(&mdp_spin_lock, flag);

	MDP_OUTP(base + 0x0004, mgmt->frame_cnt);
	if (mgmt->block != MDP_BLOCK_VG_1 && mgmt->block != MDP_BLOCK_VG_2)
		MDP_OUTP(base + 0x0008, mgmt->bit_mask);
	mgmt->mdp_is_hist_data = TRUE;
	mgmt->mdp_is_hist_valid = TRUE;
	mgmt->mdp_is_hist_init = FALSE;
	__mdp_histogram_reset(mgmt);
	mdp_pipe_ctrl(MDP_CMD_BLOCK, MDP_BLOCK_POWER_OFF, FALSE);
	mdp_clk_ctrl(0);
	return 0;
}

static int mdp_histogram_disable(struct mdp_hist_mgmt *mgmt)
{
	uint32_t base, status;
	unsigned long flag;
	if (mgmt->mdp_is_hist_data == FALSE) {
		pr_err("%s histogram already stopped\n", __func__);
		return -EINVAL;
	}

	mgmt->mdp_is_hist_data = FALSE;
	mgmt->mdp_is_hist_valid = FALSE;
	mgmt->mdp_is_hist_init = FALSE;

	base = (uint32_t) (MDP_BASE + mgmt->base);

	mdp_clk_ctrl(1);
	mdp_pipe_ctrl(MDP_CMD_BLOCK, MDP_BLOCK_POWER_ON, FALSE);
	spin_lock_irqsave(&mdp_spin_lock, flag);
	outp32(MDP_INTR_CLEAR, mgmt->intr);
	mdp_intr_mask &= ~mgmt->intr;
	outp32(MDP_INTR_ENABLE, mdp_intr_mask);
	mdp_disable_irq_nosync(mgmt->irq_term);
	spin_unlock_irqrestore(&mdp_spin_lock, flag);

	if (mdp_rev >= MDP_REV_42)
		MDP_OUTP(base + 0x0020, 1);
	status = inpdw(base + 0x001C);
	status &= ~(INTR_HIST_DONE | INTR_HIST_RESET_SEQ_DONE);
	MDP_OUTP(base + 0x001C, status);

	MDP_OUTP(base + 0x0018, INTR_HIST_DONE | INTR_HIST_RESET_SEQ_DONE);
	mdp_pipe_ctrl(MDP_CMD_BLOCK, MDP_BLOCK_POWER_OFF, FALSE);
	mdp_clk_ctrl(0);

	if (mgmt->hist != NULL) {
		mgmt->hist = NULL;
		complete(&mgmt->mdp_hist_comp);
	}

	return 0;
}

/*call when spanning mgmt_array only*/
int _mdp_histogram_ctrl(boolean en, struct mdp_hist_mgmt *mgmt)
{
	int ret = 0;

	mutex_lock(&mgmt->mdp_hist_mutex);
	if (mgmt->mdp_is_hist_start && !mgmt->mdp_is_hist_data && en)
		ret = mdp_histogram_enable(mgmt);
	else if (mgmt->mdp_is_hist_data && !en)
		ret = mdp_histogram_disable(mgmt);
	mutex_unlock(&mgmt->mdp_hist_mutex);

	if (en == false)
		cancel_work_sync(&mgmt->mdp_histogram_worker);

	return ret;
}

int mdp_histogram_ctrl(boolean en, uint32_t block)
{
	struct mdp_hist_mgmt *mgmt = NULL;
	int ret = 0;

	ret = mdp_histogram_block2mgmt(block, &mgmt);
	if (ret)
		goto error;

	ret = _mdp_histogram_ctrl(en, mgmt);
error:
	return ret;
}

int mdp_histogram_ctrl_all(boolean en)
{
	struct mdp_hist_mgmt *temp;
	int i, ret = 0, ret_temp = 0;

	for (i = 0; i < MDP_HIST_MGMT_MAX; i++) {
		temp = mdp_hist_mgmt_array[i];
		if (!temp)
			continue;

		ret_temp = _mdp_histogram_ctrl(en, temp);
		if (ret_temp)
			ret = ret_temp;
	}
	return ret;
}

int mdp_histogram_start(struct mdp_histogram_start_req *req)
{
	struct mdp_hist_mgmt *mgmt = NULL;
	int ret;

	ret = mdp_histogram_block2mgmt(req->block, &mgmt);
	if (ret) {
		ret = -ENOTTY;
		goto error;
	}

	mutex_lock(&mgmt->mdp_do_hist_mutex);
	mutex_lock(&mgmt->mdp_hist_mutex);
	if (mgmt->mdp_is_hist_start == TRUE) {
		pr_err("%s histogram already started\n", __func__);
		ret = -EPERM;
		goto error_lock;
	}

	mgmt->block = req->block;
	mgmt->frame_cnt = req->frame_cnt;
	mgmt->bit_mask = req->bit_mask;
	mgmt->num_bins = req->num_bins;

	ret = mdp_histogram_enable(mgmt);

	mgmt->mdp_is_hist_start = TRUE;

error_lock:
	mutex_unlock(&mgmt->mdp_hist_mutex);
	mutex_unlock(&mgmt->mdp_do_hist_mutex);
error:
	return ret;
}

int mdp_histogram_stop(struct fb_info *info, uint32_t block)
{
	struct msm_fb_data_type *mfd = (struct msm_fb_data_type *) info->par;
	struct mdp_hist_mgmt *mgmt = NULL;
	int ret;

	ret = mdp_histogram_block2mgmt(block, &mgmt);
	if (ret) {
		ret = -ENOTTY;
		goto error;
	}

	mutex_lock(&mgmt->mdp_do_hist_mutex);
	mutex_lock(&mgmt->mdp_hist_mutex);
	if (mgmt->mdp_is_hist_start == FALSE) {
		pr_err("%s histogram already stopped\n", __func__);
		ret = -EPERM;
		goto error_lock;
	}

	mgmt->mdp_is_hist_start = FALSE;

	if (!mfd->panel_power_on) {
		if (mgmt->hist != NULL) {
			mgmt->hist = NULL;
			complete(&mgmt->mdp_hist_comp);
		}
		ret = -EINVAL;
		goto error_lock;
	}

	ret = mdp_histogram_disable(mgmt);

	mutex_unlock(&mgmt->mdp_hist_mutex);
	cancel_work_sync(&mgmt->mdp_histogram_worker);
	mutex_unlock(&mgmt->mdp_do_hist_mutex);
	return ret;

error_lock:
	mutex_unlock(&mgmt->mdp_hist_mutex);
	mutex_unlock(&mgmt->mdp_do_hist_mutex);
error:
	return ret;
}

/*call from within mdp_hist_mutex context*/
static int _mdp_histogram_read_dma_data(struct mdp_hist_mgmt *mgmt)
{
	char *mdp_hist_base;
	uint32_t r_data_offset, g_data_offset, b_data_offset;
	int i, ret = 0;

	mdp_hist_base = MDP_BASE + mgmt->base;

	r_data_offset = (32 == mgmt->num_bins) ? MDP_HIST_DATA32_R_OFF :
		MDP_HIST_DATA128_R_OFF;
	g_data_offset = (32 == mgmt->num_bins) ? MDP_HIST_DATA32_G_OFF :
		MDP_HIST_DATA128_G_OFF;
	b_data_offset = (32 == mgmt->num_bins) ? MDP_HIST_DATA32_B_OFF :
		MDP_HIST_DATA128_B_OFF;

	if (mgmt->c0 == NULL || mgmt->c1 == NULL || mgmt->c2 == NULL) {
		ret = -ENOMEM;
		goto hist_err;
	}

	if (!mgmt->hist) {
		pr_err("%s: mgmt->hist not set, mgmt->hist = 0x%08x",
		__func__, (uint32_t) mgmt->hist);
		return -EINVAL;
	}

	if (mgmt->hist->bin_cnt != mgmt->num_bins) {
		pr_err("%s, bins config = %d, bin requested = %d", __func__,
					mgmt->num_bins, mgmt->hist->bin_cnt);
		return -EINVAL;
	}

	mdp_pipe_ctrl(MDP_CMD_BLOCK, MDP_BLOCK_POWER_ON, FALSE);
	mdp_clk_ctrl(1);
	for (i = 0; i < mgmt->num_bins; i++) {
		mgmt->c0[i] = inpdw(mdp_hist_base + r_data_offset + (4*i));
		mgmt->c1[i] = inpdw(mdp_hist_base + g_data_offset + (4*i));
		mgmt->c2[i] = inpdw(mdp_hist_base + b_data_offset + (4*i));
	}

	if (mdp_rev >= MDP_REV_42) {
		if (mgmt->extra_info) {
			mgmt->extra_info[0] = inpdw(mdp_hist_base +
					MDP_HIST_EXTRA_DATA0_OFF);
			mgmt->extra_info[1] = inpdw(mdp_hist_base +
					MDP_HIST_EXTRA_DATA0_OFF + 4);
		} else
			ret = -ENOMEM;
	}
	mdp_clk_ctrl(0);
	mdp_pipe_ctrl(MDP_CMD_BLOCK, MDP_BLOCK_POWER_OFF, FALSE);

	if (!ret)
		return ret;

hist_err:
	pr_err("%s: invalid hist buffer\n", __func__);
	return ret;
}

/*call from within mdp_hist_mutex context*/
static int _mdp_histogram_read_vg_data(struct mdp_hist_mgmt *mgmt)
{
	char *mdp_hist_base;
	int i, ret = 0;

	mdp_hist_base = MDP_BASE + mgmt->base;

	if (mgmt->c0 == NULL) {
		ret = -ENOMEM;
		goto hist_err;
	}

	if (!mgmt->hist) {
		pr_err("%s: mgmt->hist not set", __func__);
		return -EINVAL;
	}

	if (mgmt->hist->bin_cnt != mgmt->num_bins) {
		pr_err("%s, bins config = %d, bin requested = %d", __func__,
					mgmt->num_bins, mgmt->hist->bin_cnt);
		return -EINVAL;
	}

	mdp_pipe_ctrl(MDP_CMD_BLOCK, MDP_BLOCK_POWER_ON, FALSE);
	mdp_clk_ctrl(1);
	for (i = 0; i < mgmt->num_bins; i++)
		mgmt->c0[i] = inpdw(mdp_hist_base + MDP_HIST_DATA_LUMA_OFF +
									(4*i));

	if (mdp_rev >= MDP_REV_42) {
		if (mgmt->extra_info) {
			mgmt->extra_info[0] = inpdw(mdp_hist_base +
						MDP_HIST_EXTRA_DATA0_OFF);
		} else
			ret = -ENOMEM;
	}
	mdp_clk_ctrl(0);
	mdp_pipe_ctrl(MDP_CMD_BLOCK, MDP_BLOCK_POWER_OFF, FALSE);

	if (!ret)
		return ret;

hist_err:
	pr_err("%s: invalid hist buffer\n", __func__);
	return ret;
}

static void mdp_hist_read_work(struct work_struct *data)
{
	struct mdp_hist_mgmt *mgmt = container_of(data, struct mdp_hist_mgmt,
							mdp_histogram_worker);
	int ret = 0;
	bool hist_ready;
	mutex_lock(&mgmt->mdp_hist_mutex);
	if (mgmt->mdp_is_hist_data == FALSE) {
		pr_debug("%s, Histogram disabled before read.\n", __func__);
		ret = -EINVAL;
		goto error;
	}

	if (mgmt->hist == NULL) {
		if ((mgmt->mdp_is_hist_init == TRUE) &&
			((!completion_done(&mgmt->mdp_hist_comp)) &&
			waitqueue_active(&mgmt->mdp_hist_comp.wait)))
			pr_err("mgmt->hist invalid NULL\n");
		ret = -EINVAL;
	}
	hist_ready = (mgmt->mdp_is_hist_init && mgmt->mdp_is_hist_valid);

	if (!ret && hist_ready) {
		switch (mgmt->block) {
		case MDP_BLOCK_DMA_P:
		case MDP_BLOCK_DMA_S:
			ret = _mdp_histogram_read_dma_data(mgmt);
			break;
		case MDP_BLOCK_VG_1:
		case MDP_BLOCK_VG_2:
			ret = _mdp_histogram_read_vg_data(mgmt);
			break;
		default:
			pr_err("%s, invalid MDP block = %d\n", __func__,
								mgmt->block);
			ret = -EINVAL;
			goto error;
		}
	}
	/*
	 * if read was triggered by an underrun or failed copying,
	 * don't wake up readers
	 */
	if (!ret && hist_ready) {
		mgmt->hist = NULL;
		if (waitqueue_active(&mgmt->mdp_hist_comp.wait))
			complete(&mgmt->mdp_hist_comp);
	}

	if (mgmt->mdp_is_hist_valid == FALSE)
			mgmt->mdp_is_hist_valid = TRUE;
	if (mgmt->mdp_is_hist_init == FALSE)
			mgmt->mdp_is_hist_init = TRUE;

	mdp_clk_ctrl(1);
	mdp_pipe_ctrl(MDP_CMD_BLOCK, MDP_BLOCK_POWER_ON, FALSE);
	if (!ret && hist_ready)
		__mdp_histogram_kickoff(mgmt);
	else
		__mdp_histogram_reset(mgmt);
	mdp_pipe_ctrl(MDP_CMD_BLOCK, MDP_BLOCK_POWER_OFF, FALSE);
	mdp_clk_ctrl(0);

error:
	mutex_unlock(&mgmt->mdp_hist_mutex);
}

/*call from within mdp_hist_mutex*/
static int _mdp_copy_hist_data(struct mdp_histogram_data *hist,
						struct mdp_hist_mgmt *mgmt)
{
	int ret;

	if (hist->c0) {
		ret = copy_to_user(hist->c0, mgmt->c0,
		sizeof(uint32_t) * (hist->bin_cnt));
		if (ret)
			goto err;
	}
	if (hist->c1) {
		ret = copy_to_user(hist->c1, mgmt->c1,
		sizeof(uint32_t) * (hist->bin_cnt));
		if (ret)
			goto err;
	}
	if (hist->c2) {
		ret = copy_to_user(hist->c2, mgmt->c2,
		sizeof(uint32_t) * (hist->bin_cnt));
		if (ret)
			goto err;
	}
	if (hist->extra_info) {
		ret = copy_to_user(hist->extra_info, mgmt->extra_info,
		sizeof(uint32_t) * ((hist->block > MDP_BLOCK_VG_2) ? 2 : 1));
		if (ret)
			goto err;
	}
err:
	return ret;
}

#define MDP_HISTOGRAM_TIMEOUT_MS	84 /*5 Frames*/
static int mdp_do_histogram(struct fb_info *info,
					struct mdp_histogram_data *hist)
{
	struct mdp_hist_mgmt *mgmt = NULL;
	int ret = 0;
	unsigned long timeout = (MDP_HISTOGRAM_TIMEOUT_MS * HZ) / 1000;

	ret = mdp_histogram_block2mgmt(hist->block, &mgmt);
	if (ret) {
		pr_info("%s - %d", __func__, __LINE__);
		ret = -EINVAL;
		return ret;
	}

	mutex_lock(&mgmt->mdp_do_hist_mutex);
	if (!mgmt->frame_cnt || (mgmt->num_bins == 0)) {
		pr_info("%s - frame_cnt = %d, num_bins = %d", __func__,
		mgmt->frame_cnt, mgmt->num_bins);
		ret = -EINVAL;
		goto error;
}
	if ((mdp_rev <= MDP_REV_41 && hist->bin_cnt > MDP_REV41_HIST_MAX_BIN)
		|| (mdp_rev == MDP_REV_42 &&
				hist->bin_cnt > MDP_REV42_HIST_MAX_BIN)) {
		pr_info("%s - mdp_rev = %d, num_bins = %d", __func__, mdp_rev,
								hist->bin_cnt);
		ret = -EINVAL;
		goto error;
}
	mutex_lock(&mgmt->mdp_hist_mutex);
	if (!mgmt->mdp_is_hist_data) {
		pr_info("%s - hist_data = false!", __func__);
		ret = -EINVAL;
		goto error_lock;
	}

	if (!mgmt->mdp_is_hist_start) {
		pr_err("%s histogram not started\n", __func__);
		ret = -EPERM;
		goto error_lock;
	}

	if (mgmt->hist != NULL) {
		pr_err("%s; histogram attempted to be read twice\n", __func__);
		ret = -EPERM;
		goto error_lock;
	}
	INIT_COMPLETION(mgmt->mdp_hist_comp);
	mgmt->hist = hist;
	mutex_unlock(&mgmt->mdp_hist_mutex);

	ret = wait_for_completion_killable_timeout(&mgmt->mdp_hist_comp,
								timeout);
	if (ret <= 0) {
		if (!ret) {
			mgmt->hist = NULL;
			ret = -ETIMEDOUT;
			pr_debug("%s: bin collection timedout", __func__);
		} else {
			mgmt->hist = NULL;
			pr_debug("%s: bin collection interrupted", __func__);
		}
		goto error;
	}

	mutex_lock(&mgmt->mdp_hist_mutex);
	if (mgmt->mdp_is_hist_data && mgmt->mdp_is_hist_init)
		ret =  _mdp_copy_hist_data(hist, mgmt);
	else
		ret = -ENODATA;
error_lock:
	mutex_unlock(&mgmt->mdp_hist_mutex);
error:
	mutex_unlock(&mgmt->mdp_do_hist_mutex);
	return ret;
}
#endif

#ifdef CONFIG_FB_MSM_MDP303
/* vsync_isr_handler: Called from isr context*/
static void vsync_isr_handler(void)
{
	vsync_cntrl.vsync_time = ktime_get();
}
#endif

ssize_t mdp_dma_show_event(struct device *dev,
		struct device_attribute *attr, char *buf)
{
	ssize_t ret = 0;

	if (atomic_read(&vsync_cntrl.suspend) > 0 ||
		atomic_read(&vsync_cntrl.vsync_resume) == 0)
		return 0;

	INIT_COMPLETION(vsync_cntrl.vsync_wait);

	wait_for_completion(&vsync_cntrl.vsync_wait);
	ret = snprintf(buf, PAGE_SIZE, "VSYNC=%llu",
			ktime_to_ns(vsync_cntrl.vsync_time));
	buf[strlen(buf) + 1] = '\0';
	return ret;
}

/* Returns < 0 on error, 0 on timeout, or > 0 on successful wait */
int mdp_ppp_pipe_wait(void)
{
	int ret = 1;
	boolean wait;
	unsigned long flag;

	/* wait 5 seconds for the operation to complete before declaring
	the MDP hung */
	spin_lock_irqsave(&mdp_spin_lock, flag);
	wait = mdp_ppp_waiting;
	spin_unlock_irqrestore(&mdp_spin_lock, flag);

	if (wait == TRUE) {
		ret = wait_for_completion_interruptible_timeout(&mdp_ppp_comp,
								5 * HZ);
		if (!ret)
			printk(KERN_ERR "%s: Timed out waiting for the MDP.\n",
				__func__);
	}

	return ret;
}

#define MAX_VSYNC_GAP		4
#define DEFAULT_FRAME_RATE	60

u32 mdp_get_panel_framerate(struct msm_fb_data_type *mfd)
{
	u32 frame_rate = 0, pixel_rate = 0, total_pixel;
	struct msm_panel_info *panel_info = &mfd->panel_info;

	if ((panel_info->type == MIPI_VIDEO_PANEL ||
	     panel_info->type == MIPI_CMD_PANEL) &&
	    panel_info->mipi.frame_rate)
		frame_rate = panel_info->mipi.frame_rate;

	if (mfd->dest == DISPLAY_LCD) {
		if (panel_info->type == MDDI_PANEL && panel_info->mddi.is_type1)
			frame_rate = panel_info->lcd.refx100 / (100 * 2);
		else if (panel_info->type != MIPI_CMD_PANEL)
			frame_rate = panel_info->lcd.refx100 / 100;
	}
	pr_debug("%s type=%d frame_rate=%d\n", __func__,
		 panel_info->type, frame_rate);

	if (frame_rate)
		return frame_rate;

	pixel_rate =
		(panel_info->type == MIPI_CMD_PANEL ||
		 panel_info->type == MIPI_VIDEO_PANEL) ?
		panel_info->mipi.dsi_pclk_rate :
		panel_info->clk_rate;

	if (!pixel_rate)
		pr_warn("%s pixel rate is zero\n", __func__);

	total_pixel =
		(panel_info->lcdc.h_back_porch +
		 panel_info->lcdc.h_front_porch +
		 panel_info->lcdc.h_pulse_width +
		 panel_info->xres) *
		(panel_info->lcdc.v_back_porch +
		 panel_info->lcdc.v_front_porch +
		 panel_info->lcdc.v_pulse_width +
		 panel_info->yres);

	if (total_pixel)
		frame_rate = pixel_rate / total_pixel;
	else
		pr_warn("%s total pixels are zero\n", __func__);

	if (frame_rate == 0) {
		frame_rate = DEFAULT_FRAME_RATE;
		pr_debug("%s frame rate=%d is default\n", __func__, frame_rate);
	}
	pr_debug("%s frame rate=%d total_pixel=%d, pixel_rate=%d\n", __func__,
		frame_rate, total_pixel, pixel_rate);

	return frame_rate;
}

static int mdp_diff_to_next_vsync(ktime_t cur_time,
			ktime_t last_vsync, u32 vsync_period)
{
	int diff_from_last, diff_to_next;
	/*
	 * Get interval beween last vsync and current time
	 * Current time = CPU programming MDP for next Vsync
	 */
	diff_from_last =
		(ktime_to_us(ktime_sub(cur_time, last_vsync)));
	diff_from_last /= USEC_PER_MSEC;
	/*
	 * If the last Vsync occurred too long ago, skip programming
	 * the timer
	 */
	if (diff_from_last < (vsync_period * MAX_VSYNC_GAP)) {
		if (diff_from_last > vsync_period)
			diff_to_next =
				(diff_from_last - vsync_period) % vsync_period;
		else
			diff_to_next = vsync_period - diff_from_last;
	} else {
		/* mark it out of range */
		diff_to_next = vsync_period + 1;
	}
	return diff_to_next;
}

void mdp_update_pm(struct msm_fb_data_type *mfd, ktime_t pre_vsync)
{
	u32 vsync_period;
	int diff_to_next;
	ktime_t cur_time, wakeup_time;

	if (!mfd->cpu_pm_hdl)
		return;
	vsync_period = mfd->panel_info.frame_interval;
	cur_time = ktime_get();
	diff_to_next = mdp_diff_to_next_vsync(cur_time,
					      pre_vsync,
					      vsync_period);
	if (diff_to_next > vsync_period)
		return;
	pr_debug("%s cur_time %d, pre_vsync %d, to_next %d\n",
		 __func__,
		 (int)ktime_to_ms(cur_time),
		 (int)ktime_to_ms(pre_vsync),
		 diff_to_next);
	wakeup_time = ktime_add_ns(cur_time, diff_to_next * NSEC_PER_MSEC);
	activate_event_timer(mfd->cpu_pm_hdl, wakeup_time);
}

static DEFINE_SPINLOCK(mdp_lock);
static int mdp_irq_mask;
static int mdp_irq_enabled;

/*
 * mdp_enable_irq: can not be called from isr
 */
void mdp_enable_irq(uint32 term)
{
	unsigned long irq_flags;

	spin_lock_irqsave(&mdp_lock, irq_flags);
	if (mdp_irq_mask & term) {
		printk(KERN_ERR "%s: MDP IRQ term-0x%x is already set, mask=%x irq=%d\n",
				__func__, term, mdp_irq_mask, mdp_irq_enabled);
	} else {
		mdp_irq_mask |= term;
		if (mdp_irq_mask && !mdp_irq_enabled) {
			mdp_irq_enabled = 1;
			enable_irq(mdp_irq);
		}
	}
	spin_unlock_irqrestore(&mdp_lock, irq_flags);
}

/*
 * mdp_disable_irq: can not be called from isr
 */
void mdp_disable_irq(uint32 term)
{
	unsigned long irq_flags;

	spin_lock_irqsave(&mdp_lock, irq_flags);
	if (!(mdp_irq_mask & term)) {
		printk(KERN_ERR "%s: MDP IRQ term-0x%x is NOT set, mask=%x irq=%d\n",
				__func__, term, mdp_irq_mask, mdp_irq_enabled);
	} else {
		mdp_irq_mask &= ~term;
		if (!mdp_irq_mask && mdp_irq_enabled) {
			mdp_irq_enabled = 0;
			disable_irq(mdp_irq);
		}
	}
	spin_unlock_irqrestore(&mdp_lock, irq_flags);
}

void mdp_disable_irq_nosync(uint32 term)
{
	spin_lock(&mdp_lock);
	if (!(mdp_irq_mask & term)) {
		printk(KERN_ERR "%s: MDP IRQ term-0x%x is NOT set, mask=%x irq=%d\n",
				__func__, term, mdp_irq_mask, mdp_irq_enabled);
	} else {
		mdp_irq_mask &= ~term;
		if (!mdp_irq_mask && mdp_irq_enabled) {
			mdp_irq_enabled = 0;
			disable_irq_nosync(mdp_irq);
		}
	}
	spin_unlock(&mdp_lock);
}

void mdp_pipe_kickoff_simplified(uint32 term)
{
	if (term == MDP_OVERLAY0_TERM) {
		mdp_pipe_ctrl(MDP_OVERLAY0_BLOCK, MDP_BLOCK_POWER_ON, FALSE);
		mdp_lut_enable();
		outpdw(MDP_BASE + 0x0004, 0);
	}
}

void mdp_pipe_kickoff(uint32 term, struct msm_fb_data_type *mfd)
{
	unsigned long flag;
	/* complete all the writes before starting */
	wmb();

	/* kick off PPP engine */
	if (term == MDP_PPP_TERM) {
		if (mdp_debug[MDP_PPP_BLOCK])
			jiffies_to_timeval(jiffies, &mdp_ppp_timeval);

		/* let's turn on PPP block */
		mdp_pipe_ctrl(MDP_PPP_BLOCK, MDP_BLOCK_POWER_ON, FALSE);

		mdp_enable_irq(term);
		INIT_COMPLETION(mdp_ppp_comp);
		spin_lock_irqsave(&mdp_spin_lock, flag);
		mdp_ppp_waiting = TRUE;
		spin_unlock_irqrestore(&mdp_spin_lock, flag);
		outpdw(MDP_BASE + 0x30, 0x1000);
		wait_for_completion_killable(&mdp_ppp_comp);
		mdp_disable_irq(term);

		if (mdp_debug[MDP_PPP_BLOCK]) {
			struct timeval now;

			jiffies_to_timeval(jiffies, &now);
			mdp_ppp_timeval.tv_usec =
			    now.tv_usec - mdp_ppp_timeval.tv_usec;
			MSM_FB_DEBUG("MDP-PPP: %d\n",
				    (int)mdp_ppp_timeval.tv_usec);
		}
	} else if (term == MDP_DMA2_TERM) {
		if (mdp_debug[MDP_DMA2_BLOCK]) {
			MSM_FB_DEBUG("MDP-DMA2: %d\n",
				    (int)mdp_dma2_timeval.tv_usec);
			jiffies_to_timeval(jiffies, &mdp_dma2_timeval);
		}
		/* DMA update timestamp */
		mdp_dma2_last_update_time = ktime_get_real();
		/* let's turn on DMA2 block */
#ifdef CONFIG_FB_MSM_MDP22
		outpdw(MDP_CMD_DEBUG_ACCESS_BASE + 0x0044, 0x0);/* start DMA */
#else
		mdp_lut_enable();

#ifdef CONFIG_FB_MSM_MDP40
		outpdw(MDP_BASE + 0x000c, 0x0);	/* start DMA */
#else
		outpdw(MDP_BASE + 0x0044, 0x0);	/* start DMA */

#ifdef CONFIG_FB_MSM_MDP303

#ifdef CONFIG_FB_MSM_MIPI_DSI
		mipi_dsi_cmd_mdp_start();
#endif

#endif

#endif
#endif
#ifdef CONFIG_FB_MSM_MDP40
	} else if (term == MDP_DMA_S_TERM) {
		mdp_pipe_ctrl(MDP_DMA_S_BLOCK, MDP_BLOCK_POWER_ON, FALSE);
		outpdw(MDP_BASE + 0x0010, 0x0);	/* start DMA */
	} else if (term == MDP_DMA_E_TERM) {
		mdp_pipe_ctrl(MDP_DMA_E_BLOCK, MDP_BLOCK_POWER_ON, FALSE);
		outpdw(MDP_BASE + 0x0014, 0x0);	/* start DMA */
	} else if (term == MDP_OVERLAY0_TERM) {
		mdp_pipe_ctrl(MDP_OVERLAY0_BLOCK, MDP_BLOCK_POWER_ON, FALSE);
		mdp_lut_enable();
		outpdw(MDP_BASE + 0x0004, 0);
	} else if (term == MDP_OVERLAY1_TERM) {
		mdp_pipe_ctrl(MDP_OVERLAY1_BLOCK, MDP_BLOCK_POWER_ON, FALSE);
		outpdw(MDP_BASE + 0x0008, 0);
	} else if (term == MDP_OVERLAY2_TERM) {
		mdp_pipe_ctrl(MDP_OVERLAY2_BLOCK, MDP_BLOCK_POWER_ON, FALSE);
		outpdw(MDP_BASE + 0x00D0, 0);
	}
#else
	} else if (term == MDP_DMA_S_TERM) {
		mdp_pipe_ctrl(MDP_DMA_S_BLOCK, MDP_BLOCK_POWER_ON, FALSE);
		outpdw(MDP_BASE + 0x0048, 0x0);	/* start DMA */
	} else if (term == MDP_DMA_E_TERM) {
		mdp_pipe_ctrl(MDP_DMA_E_BLOCK, MDP_BLOCK_POWER_ON, FALSE);
		outpdw(MDP_BASE + 0x004C, 0x0);
	}
#endif
}

static struct platform_device *pdev_list[MSM_FB_MAX_DEV_LIST];
static int pdev_list_cnt;

static void mdp_pipe_ctrl_workqueue_handler(struct work_struct *work)
{
	mdp_pipe_ctrl(MDP_MASTER_BLOCK, MDP_BLOCK_POWER_OFF, FALSE);
}

static int mdp_clk_rate;

#ifdef CONFIG_FB_MSM_NO_MDP_PIPE_CTRL

/*
 * mdp_clk_disable_unprepare(void) called from thread context
 */
static void mdp_clk_disable_unprepare(void)
{
	mb();
	vsync_clk_disable_unprepare();

	if (mdp_clk != NULL)
		clk_disable_unprepare(mdp_clk);

	if (mdp_pclk != NULL)
		clk_disable_unprepare(mdp_pclk);

	if (mdp_lut_clk != NULL)
		clk_disable_unprepare(mdp_lut_clk);
}

/*
 * mdp_clk_prepare_enable(void) called from thread context
 */
static void mdp_clk_prepare_enable(void)
{
	if (mdp_clk != NULL)
		clk_prepare_enable(mdp_clk);

	if (mdp_pclk != NULL)
		clk_prepare_enable(mdp_pclk);

	if (mdp_lut_clk != NULL)
		clk_prepare_enable(mdp_lut_clk);

	vsync_clk_prepare_enable();
}

/*
 * mdp_clk_ctrl: called from thread context
 */
void mdp_clk_ctrl(int on)
{
	static int mdp_clk_cnt;

	mutex_lock(&mdp_suspend_mutex);
	if (on) {
		if (mdp_clk_cnt == 0)
			mdp_clk_prepare_enable();
		mdp_clk_cnt++;
	} else {
		if (mdp_clk_cnt) {
			mdp_clk_cnt--;
			if (mdp_clk_cnt == 0)
				mdp_clk_disable_unprepare();
		} else
			pr_err("%s: %d: mdp clk off is invalid\n",
			       __func__, __LINE__);
	}
	pr_debug("%s: on=%d cnt=%d\n", __func__, on, mdp_clk_cnt);
	mutex_unlock(&mdp_suspend_mutex);
}



void mdp_pipe_ctrl(MDP_BLOCK_TYPE block, MDP_BLOCK_POWER_STATE state,
		   boolean isr)
{
	/* do nothing */
}
#else
void mdp_pipe_ctrl(MDP_BLOCK_TYPE block, MDP_BLOCK_POWER_STATE state,
		   boolean isr)
{
	boolean mdp_all_blocks_off = TRUE;
	int i;
	unsigned long flag;
	struct msm_fb_panel_data *pdata;

	/*
	 * It is assumed that if isr = TRUE then start = OFF
	 * if start = ON when isr = TRUE it could happen that the usercontext
	 * could turn off the clocks while the interrupt is updating the
	 * power to ON
	 */
	WARN_ON(isr == TRUE && state == MDP_BLOCK_POWER_ON);

	spin_lock_irqsave(&mdp_spin_lock, flag);
	if (MDP_BLOCK_POWER_ON == state) {
		atomic_inc(&mdp_block_power_cnt[block]);

		if (MDP_DMA2_BLOCK == block)
			mdp_in_processing = TRUE;
	} else {
		atomic_dec(&mdp_block_power_cnt[block]);

		if (atomic_read(&mdp_block_power_cnt[block]) < 0) {
			/*
			* Master has to serve a request to power off MDP always
			* It also has a timer to power off.  So, in case of
			* timer expires first and DMA2 finishes later,
			* master has to power off two times
			* There shouldn't be multiple power-off request for
			* other blocks
			*/
			if (block != MDP_MASTER_BLOCK) {
				MSM_FB_INFO("mdp_block_power_cnt[block=%d] \
				multiple power-off request\n", block);
			}
			atomic_set(&mdp_block_power_cnt[block], 0);
		}

		if (MDP_DMA2_BLOCK == block)
			mdp_in_processing = FALSE;
	}
	spin_unlock_irqrestore(&mdp_spin_lock, flag);

	/*
	 * If it's in isr, we send our request to workqueue.
	 * Otherwise, processing happens in the current context
	 */
	if (isr) {
		if (mdp_current_clk_on) {
			/* checking all blocks power state */
			for (i = 0; i < MDP_MAX_BLOCK; i++) {
				if (atomic_read(&mdp_block_power_cnt[i]) > 0) {
					mdp_all_blocks_off = FALSE;
					break;
				}
			}

			if (mdp_all_blocks_off) {
				/* send workqueue to turn off mdp power */
				queue_delayed_work(mdp_pipe_ctrl_wq,
						   &mdp_pipe_ctrl_worker,
						   mdp_timer_duration);
			}
		}
	} else {
		down(&mdp_pipe_ctrl_mutex);
		/* checking all blocks power state */
		for (i = 0; i < MDP_MAX_BLOCK; i++) {
			if (atomic_read(&mdp_block_power_cnt[i]) > 0) {
				mdp_all_blocks_off = FALSE;
				break;
			}
		}

		/*
		 * find out whether a delayable work item is currently
		 * pending
		 */

		if (delayed_work_pending(&mdp_pipe_ctrl_worker)) {
			/*
			 * try to cancel the current work if it fails to
			 * stop (which means del_timer can't delete it
			 * from the list, it's about to expire and run),
			 * we have to let it run. queue_delayed_work won't
			 * accept the next job which is same as
			 * queue_delayed_work(mdp_timer_duration = 0)
			 */
			cancel_delayed_work(&mdp_pipe_ctrl_worker);
		}

		if ((mdp_all_blocks_off) && (mdp_current_clk_on)) {
			mutex_lock(&mdp_suspend_mutex);
			if (block == MDP_MASTER_BLOCK || mdp_suspended) {
				mdp_current_clk_on = FALSE;
				mb();
				/* turn off MDP clks */
				mdp_vsync_clk_disable();
				for (i = 0; i < pdev_list_cnt; i++) {
					pdata = (struct msm_fb_panel_data *)
						pdev_list[i]->dev.platform_data;
					if (pdata && pdata->clk_func)
						pdata->clk_func(0);
				}
				if (mdp_clk != NULL) {
					mdp_clk_rate = clk_get_rate(mdp_clk);
					clk_disable_unprepare(mdp_clk);
					if (mdp_hw_revision <=
						MDP4_REVISION_V2_1 &&
						mdp_clk_rate > 122880000) {
						clk_set_rate(mdp_clk,
							 122880000);
					}
					MSM_FB_DEBUG("MDP CLK OFF\n");
				}
				if (mdp_pclk != NULL) {
					clk_disable_unprepare(mdp_pclk);
					MSM_FB_DEBUG("MDP PCLK OFF\n");
				}
				if (mdp_lut_clk != NULL)
					clk_disable_unprepare(mdp_lut_clk);
			} else {
				/* send workqueue to turn off mdp power */
				queue_delayed_work(mdp_pipe_ctrl_wq,
						   &mdp_pipe_ctrl_worker,
						   mdp_timer_duration);
			}
			mutex_unlock(&mdp_suspend_mutex);
		} else if ((!mdp_all_blocks_off) && (!mdp_current_clk_on)) {
			mdp_current_clk_on = TRUE;
			/* turn on MDP clks */
			for (i = 0; i < pdev_list_cnt; i++) {
				pdata = (struct msm_fb_panel_data *)
					pdev_list[i]->dev.platform_data;
				if (pdata && pdata->clk_func)
					pdata->clk_func(1);
			}
			if (mdp_clk != NULL) {
				if (mdp_hw_revision <=
					MDP4_REVISION_V2_1 &&
					mdp_clk_rate > 122880000) {
					clk_set_rate(mdp_clk,
						 mdp_clk_rate);
				}
				clk_prepare_enable(mdp_clk);
				MSM_FB_DEBUG("MDP CLK ON\n");
			}
			if (mdp_pclk != NULL) {
				clk_prepare_enable(mdp_pclk);
				MSM_FB_DEBUG("MDP PCLK ON\n");
			}
			if (mdp_lut_clk != NULL)
				clk_prepare_enable(mdp_lut_clk);
			mdp_vsync_clk_enable();
		}
		up(&mdp_pipe_ctrl_mutex);
	}
}

void mdp_clk_ctrl(int on)
{
	/* do nothing */
}
#endif

void mdp_histogram_handle_isr(struct mdp_hist_mgmt *mgmt)
{
	uint32 isr, mask;
	char *base_addr = MDP_BASE + mgmt->base;
	isr = inpdw(base_addr + MDP_HIST_INTR_STATUS_OFF);
	mask = inpdw(base_addr + MDP_HIST_INTR_ENABLE_OFF);
	outpdw(base_addr + MDP_HIST_INTR_CLEAR_OFF, isr);
	mb();
	isr &= mask;
	if (isr & INTR_HIST_RESET_SEQ_DONE)
		__mdp_histogram_kickoff(mgmt);
	else if (isr & INTR_HIST_DONE)
		queue_work(mdp_hist_wq, &mgmt->mdp_histogram_worker);
}

#ifndef CONFIG_FB_MSM_MDP40
irqreturn_t mdp_isr(int irq, void *ptr)
{
	uint32 mdp_interrupt = 0;
	struct mdp_dma_data *dma;
	unsigned long flag;
	struct mdp_hist_mgmt *mgmt = NULL;
	int i, ret;
	int vsync_isr;
	/* Ensure all the register write are complete */
	mb();

	mdp_is_in_isr = TRUE;

	mdp_interrupt = inp32(MDP_INTR_STATUS);
	outp32(MDP_INTR_CLEAR, mdp_interrupt);

	mdp_interrupt &= mdp_intr_mask;

	if (mdp_interrupt & TV_ENC_UNDERRUN) {
		mdp_interrupt &= ~(TV_ENC_UNDERRUN);
		mdp_tv_underflow_cnt++;
	}

	if (!mdp_interrupt)
		goto out;

	/*Primary Vsync interrupt*/
	if (mdp_interrupt & MDP_PRIM_RDPTR) {
		spin_lock_irqsave(&mdp_spin_lock, flag);
		vsync_isr = vsync_cntrl.vsync_irq_enabled;
		if (!vsync_isr) {
			mdp_intr_mask &= ~MDP_PRIM_RDPTR;
			outp32(MDP_INTR_ENABLE, mdp_intr_mask);
			mdp_disable_irq_nosync(MDP_VSYNC_TERM);
			vsync_cntrl.disabled_clocks = 1;
		} else {
			vsync_isr_handler();
		}
		spin_unlock_irqrestore(&mdp_spin_lock, flag);

		if (!vsync_isr)
			mdp_pipe_ctrl(MDP_CMD_BLOCK,
				MDP_BLOCK_POWER_OFF, TRUE);

		complete_all(&vsync_cntrl.vsync_wait);
	}

	/* DMA3 TV-Out Start */
	if (mdp_interrupt & TV_OUT_DMA3_START) {
		/* let's disable TV out interrupt */
		mdp_intr_mask &= ~TV_OUT_DMA3_START;
		outp32(MDP_INTR_ENABLE, mdp_intr_mask);

		dma = &dma3_data;
		if (dma->waiting) {
			dma->waiting = FALSE;
			complete(&dma->comp);
		}
	}

	if (mdp_rev >= MDP_REV_30) {
		/* Only DMA_P histogram exists for this MDP rev*/
		if (mdp_interrupt & MDP_HIST_DONE) {
			ret = mdp_histogram_block2mgmt(MDP_BLOCK_DMA_P, &mgmt);
			if (!ret)
				mdp_histogram_handle_isr(mgmt);
			outp32(MDP_INTR_CLEAR, MDP_HIST_DONE);
		}

		/* LCDC UnderFlow */
		if (mdp_interrupt & LCDC_UNDERFLOW) {
			mdp_lcdc_underflow_cnt++;
			/*when underflow happens HW resets all the histogram
			  registers that were set before so restore them back
			  to normal.*/
			for (i = 0; i < MDP_HIST_MGMT_MAX; i++) {
				mgmt = mdp_hist_mgmt_array[i];
				if (!mgmt)
					continue;
				mgmt->mdp_is_hist_valid = FALSE;
			}
		}

		/* LCDC Frame Start */
		if (mdp_interrupt & LCDC_FRAME_START) {
			dma = &dma2_data;
			spin_lock_irqsave(&mdp_spin_lock, flag);
			vsync_isr = vsync_cntrl.vsync_irq_enabled;
			/* let's disable LCDC interrupt */
			if (dma->waiting) {
				dma->waiting = FALSE;
				complete(&dma->comp);
			}

			if (!vsync_isr) {
				mdp_intr_mask &= ~LCDC_FRAME_START;
				outp32(MDP_INTR_ENABLE, mdp_intr_mask);
				mdp_disable_irq_nosync(MDP_VSYNC_TERM);
				vsync_cntrl.disabled_clocks = 1;
			} else {
				vsync_isr_handler();
			}
			spin_unlock_irqrestore(&mdp_spin_lock, flag);

			if (!vsync_isr)
				mdp_pipe_ctrl(MDP_CMD_BLOCK,
					MDP_BLOCK_POWER_OFF, TRUE);

			complete_all(&vsync_cntrl.vsync_wait);
		}

		/* DMA2 LCD-Out Complete */
		if (mdp_interrupt & MDP_DMA_S_DONE) {
			dma = &dma_s_data;
			dma->busy = FALSE;
			mdp_pipe_ctrl(MDP_DMA_S_BLOCK, MDP_BLOCK_POWER_OFF,
									TRUE);
			complete(&dma->comp);
		}

		/* DMA_E LCD-Out Complete */
		if (mdp_interrupt & MDP_DMA_E_DONE) {
			dma = &dma_s_data;
			dma->busy = FALSE;
			mdp_pipe_ctrl(MDP_DMA_E_BLOCK, MDP_BLOCK_POWER_OFF,
									TRUE);
			complete(&dma->comp);
		}
	}

	/* DMA2 LCD-Out Complete */
	if (mdp_interrupt & MDP_DMA_P_DONE) {
		struct timeval now;

		mdp_dma2_last_update_time = ktime_sub(ktime_get_real(),
			mdp_dma2_last_update_time);
		if (mdp_debug[MDP_DMA2_BLOCK]) {
			jiffies_to_timeval(jiffies, &now);
			mdp_dma2_timeval.tv_usec =
			    now.tv_usec - mdp_dma2_timeval.tv_usec;
		}
#ifndef CONFIG_FB_MSM_MDP303
		dma = &dma2_data;
		spin_lock_irqsave(&mdp_spin_lock, flag);
		dma->busy = FALSE;
		spin_unlock_irqrestore(&mdp_spin_lock, flag);
		mdp_pipe_ctrl(MDP_DMA2_BLOCK, MDP_BLOCK_POWER_OFF, TRUE);
		complete(&dma->comp);
#else
		if (mdp_prim_panel_type == MIPI_CMD_PANEL) {
			dma = &dma2_data;
			spin_lock_irqsave(&mdp_spin_lock, flag);
			dma->busy = FALSE;
			spin_unlock_irqrestore(&mdp_spin_lock, flag);
			mdp_pipe_ctrl(MDP_DMA2_BLOCK, MDP_BLOCK_POWER_OFF,
				TRUE);
			complete(&dma->comp);
		}
#endif
	}

	/* PPP Complete */
	if (mdp_interrupt & MDP_PPP_DONE) {
#ifdef	CONFIG_FB_MSM_MDP31
		MDP_OUTP(MDP_BASE + 0x00100, 0xFFFF);
#endif
		mdp_pipe_ctrl(MDP_PPP_BLOCK, MDP_BLOCK_POWER_OFF, TRUE);
		spin_lock_irqsave(&mdp_spin_lock, flag);
		if (mdp_ppp_waiting) {
			mdp_ppp_waiting = FALSE;
			complete(&mdp_ppp_comp);
		}
		spin_unlock_irqrestore(&mdp_spin_lock, flag);
	}

out:
mdp_is_in_isr = FALSE;

	return IRQ_HANDLED;
}
#endif

static void mdp_drv_init(void)
{
	int i;

	for (i = 0; i < MDP_MAX_BLOCK; i++) {
		mdp_debug[i] = 0;
	}

	/* initialize spin lock and workqueue */
	spin_lock_init(&mdp_spin_lock);
	spin_lock_init(&mdp_lut_push_lock);
	mdp_dma_wq = create_singlethread_workqueue("mdp_dma_wq");
	mdp_vsync_wq = create_singlethread_workqueue("mdp_vsync_wq");
	mdp_pipe_ctrl_wq = create_singlethread_workqueue("mdp_pipe_ctrl_wq");
	INIT_DELAYED_WORK(&mdp_pipe_ctrl_worker,
			  mdp_pipe_ctrl_workqueue_handler);

	/* initialize semaphore */
	init_completion(&mdp_ppp_comp);
	sema_init(&mdp_ppp_mutex, 1);
	sema_init(&mdp_pipe_ctrl_mutex, 1);

	dma2_data.busy = FALSE;
	dma2_data.dmap_busy = FALSE;
	dma2_data.waiting = FALSE;
	init_completion(&dma2_data.comp);
	init_completion(&dma2_data.dmap_comp);
	sema_init(&dma2_data.mutex, 1);
	mutex_init(&dma2_data.ov_mutex);

	dma3_data.busy = FALSE;
	dma3_data.waiting = FALSE;
	init_completion(&dma3_data.comp);
	sema_init(&dma3_data.mutex, 1);

	dma_s_data.busy = FALSE;
	dma_s_data.waiting = FALSE;
	init_completion(&dma_s_data.comp);
	sema_init(&dma_s_data.mutex, 1);

#ifndef CONFIG_FB_MSM_MDP303
	dma_e_data.busy = FALSE;
	dma_e_data.waiting = FALSE;
	init_completion(&dma_e_data.comp);
	mutex_init(&dma_e_data.ov_mutex);
#endif
#ifdef CONFIG_FB_MSM_WRITEBACK_MSM_PANEL
	dma_wb_data.busy = FALSE;
	dma_wb_data.waiting = FALSE;
	init_completion(&dma_wb_data.comp);
	mutex_init(&dma_wb_data.ov_mutex);
#endif

	/* initializing mdp power block counter to 0 */
	for (i = 0; i < MDP_MAX_BLOCK; i++) {
		atomic_set(&mdp_block_power_cnt[i], 0);
	}
	vsync_cntrl.disabled_clocks = 1;
	init_completion(&vsync_cntrl.vsync_wait);
	atomic_set(&vsync_cntrl.vsync_resume, 1);
#ifdef MSM_FB_ENABLE_DBGFS
	{
		struct dentry *root;
		char sub_name[] = "mdp";

		root = msm_fb_get_debugfs_root();
		if (root != NULL) {
			mdp_dir = debugfs_create_dir(sub_name, root);

			if (mdp_dir) {
				msm_fb_debugfs_file_create(mdp_dir,
					"dma2_update_time_in_usec",
					(u32 *) &mdp_dma2_update_time_in_usec);
				msm_fb_debugfs_file_create(mdp_dir,
					"vs_rdcnt_slow",
					(u32 *) &mdp_lcd_rd_cnt_offset_slow);
				msm_fb_debugfs_file_create(mdp_dir,
					"vs_rdcnt_fast",
					(u32 *) &mdp_lcd_rd_cnt_offset_fast);
				msm_fb_debugfs_file_create(mdp_dir,
					"mdp_usec_diff_threshold",
					(u32 *) &mdp_usec_diff_threshold);
				msm_fb_debugfs_file_create(mdp_dir,
					"mdp_current_clk_on",
					(u32 *) &mdp_current_clk_on);
#ifdef CONFIG_FB_MSM_LCDC
				msm_fb_debugfs_file_create(mdp_dir,
					"lcdc_start_x",
					(u32 *) &first_pixel_start_x);
				msm_fb_debugfs_file_create(mdp_dir,
					"lcdc_start_y",
					(u32 *) &first_pixel_start_y);
#endif
			}
		}
	}
#endif
}

static int mdp_probe(struct platform_device *pdev);
static int mdp_remove(struct platform_device *pdev);

static int mdp_runtime_suspend(struct device *dev)
{
	dev_dbg(dev, "pm_runtime: suspending...\n");
	return 0;
}

static int mdp_runtime_resume(struct device *dev)
{
	dev_dbg(dev, "pm_runtime: resuming...\n");
	return 0;
}

static struct dev_pm_ops mdp_dev_pm_ops = {
	.runtime_suspend = mdp_runtime_suspend,
	.runtime_resume = mdp_runtime_resume,
};


static struct platform_driver mdp_driver = {
	.probe = mdp_probe,
	.remove = mdp_remove,
#ifndef CONFIG_HAS_EARLYSUSPEND
	.suspend = mdp_suspend,
	.resume = NULL,
#endif
	.shutdown = NULL,
	.driver = {
		/*
		 * Driver name must match the device name added in
		 * platform.c.
		 */
		.name = "mdp",
		.pm = &mdp_dev_pm_ops,
	},
};

static int mdp_fps_level_change(struct platform_device *pdev, u32 fps_level)
{
	int ret = 0;
	ret = panel_next_fps_level_change(pdev, fps_level);
	return ret;
}
static int mdp_off(struct platform_device *pdev)
{
	int ret = 0;
	struct msm_fb_data_type *mfd = platform_get_drvdata(pdev);

	pr_debug("%s:+\n", __func__);
	mdp_histogram_ctrl_all(FALSE);
	atomic_set(&vsync_cntrl.suspend, 1);
	atomic_set(&vsync_cntrl.vsync_resume, 0);
	complete_all(&vsync_cntrl.vsync_wait);

	mdp_clk_ctrl(1);
	mdp_lut_status_backup();
	ret = panel_next_early_off(pdev);

	if (mfd->panel.type == MIPI_CMD_PANEL)
		mdp4_dsi_cmd_off(pdev);
	else if (mfd->panel.type == MIPI_VIDEO_PANEL)
		mdp4_dsi_video_off(pdev);
	else if (mfd->panel.type == HDMI_PANEL ||
			mfd->panel.type == LCDC_PANEL ||
			mfd->panel.type == LVDS_PANEL)
		mdp4_lcdc_off(pdev);
	else if (mfd->panel.type == WRITEBACK_PANEL)
		mdp4_overlay_writeback_off(pdev);

	mdp_pipe_ctrl(MDP_CMD_BLOCK, MDP_BLOCK_POWER_ON, FALSE);
	ret = panel_next_off(pdev);
	mdp_pipe_ctrl(MDP_CMD_BLOCK, MDP_BLOCK_POWER_OFF, FALSE);

	mdp_clk_ctrl(0);
#ifdef CONFIG_MSM_BUS_SCALING
	mdp_bus_scale_update_request(0, 0, 0, 0);
#endif
	pr_debug("%s:-\n", __func__);
	return ret;
}

#ifdef CONFIG_FB_MSM_MDP303
unsigned is_mdp4_hw_reset(void)
{
	return 0;
}
void mdp4_hw_init(void)
{
	/* empty */
}

#endif

static int mdp_bus_scale_restore_request(void);

static int mdp_on(struct platform_device *pdev)
{
	int ret = 0;
	struct msm_fb_data_type *mfd;
	int i;
	mfd = platform_get_drvdata(pdev);

	pr_debug("%s:+\n", __func__);

	if (!(mfd->cont_splash_done)) {
		if (mfd->panel.type == MIPI_VIDEO_PANEL)
			mdp4_dsi_video_splash_done();

		/* Clks are enabled in probe.
		Disabling clocks now */
		mdp_clk_ctrl(0);
		mfd->cont_splash_done = 1;
	}

	mdp_pipe_ctrl(MDP_CMD_BLOCK, MDP_BLOCK_POWER_ON, FALSE);

	ret = panel_next_on(pdev);
	mdp_pipe_ctrl(MDP_CMD_BLOCK, MDP_BLOCK_POWER_OFF, FALSE);


	if (mdp_rev >= MDP_REV_40) {
		mdp_pipe_ctrl(MDP_CMD_BLOCK, MDP_BLOCK_POWER_ON, FALSE);
		mdp_clk_ctrl(1);
		mdp_bus_scale_restore_request();
		mdp4_hw_init();

		/* Initialize HistLUT to last LUT */
		for (i = 0; i < MDP_HIST_LUT_SIZE; i++) {
			MDP_OUTP(MDP_BASE + 0x94800 + i*4, last_lut[i]);
			MDP_OUTP(MDP_BASE + 0x94C00 + i*4, last_lut[i]);
		}

		mdp_lut_status_restore();
		outpdw(MDP_BASE + 0x0038, mdp4_display_intf);
		if (mfd->panel.type == MIPI_CMD_PANEL) {
			mdp_vsync_cfg_regs(mfd, FALSE);
			mdp4_dsi_cmd_on(pdev);
		} else if (mfd->panel.type == MIPI_VIDEO_PANEL) {
			mdp4_dsi_video_on(pdev);
		} else if (mfd->panel.type == HDMI_PANEL ||
				mfd->panel.type == LCDC_PANEL ||
				mfd->panel.type == LVDS_PANEL) {
			mdp4_lcdc_on(pdev);
		}

		mdp_clk_ctrl(0);
		mdp4_overlay_reset();
		mdp_pipe_ctrl(MDP_CMD_BLOCK, MDP_BLOCK_POWER_OFF, FALSE);
	}

	if (mdp_rev == MDP_REV_303 && mfd->panel.type == MIPI_CMD_PANEL) {

		vsync_cntrl.dev = mfd->fbi->dev;
		atomic_set(&vsync_cntrl.suspend, 1);
	}

	mdp_histogram_ctrl_all(TRUE);

	if (ret == 0)
		ret = panel_next_late_init(pdev);

	pr_debug("%s:-\n", __func__);

	return ret;
}

static int mdp_resource_initialized;
static struct msm_panel_common_pdata *mdp_pdata;

uint32 mdp_hw_revision;

/*
 * mdp_hw_revision:
 * 0 == V1
 * 1 == V2
 * 2 == V2.1
 *
 */
void mdp_hw_version(void)
{
	char *cp;
	uint32 *hp;

	if (mdp_pdata == NULL)
		return;

	mdp_hw_revision = MDP4_REVISION_NONE;
	if (mdp_pdata->hw_revision_addr == 0)
		return;

	/* tlmmgpio2 shadow */
	cp = (char *)ioremap(mdp_pdata->hw_revision_addr, 0x16);

	if (cp == NULL)
		return;

	hp = (uint32 *)cp;	/* HW_REVISION_NUMBER */
	mdp_hw_revision = *hp;
	iounmap(cp);

	mdp_hw_revision >>= 28;	/* bit 31:28 */
	mdp_hw_revision &= 0x0f;

	MSM_FB_DEBUG("%s: mdp_hw_revision=%x\n",
				__func__, mdp_hw_revision);
}

#ifdef CONFIG_MSM_BUS_SCALING

#ifndef MDP_BUS_VECTOR_ENTRY_P0
#define MDP_BUS_VECTOR_ENTRY_P0(ab_val, ib_val)		\
	{						\
		.src = MSM_BUS_MASTER_MDP_PORT0,	\
		.dst = MSM_BUS_SLAVE_EBI_CH0,		\
		.ab  = (ab_val),			\
		.ib  = (ib_val),			\
	}
#endif
#ifndef MDP_BUS_VECTOR_ENTRY_P1
#define MDP_BUS_VECTOR_ENTRY_P1(ab_val, ib_val)		\
	{						\
		.src = MSM_BUS_MASTER_MDP_PORT1,	\
		.dst = MSM_BUS_SLAVE_EBI_CH0,		\
		.ab  = (ab_val),			\
		.ib  = (ib_val),			\
	}
#endif

/*
 *    Entry 0 hold 0 request
 *    Entry 1 and 2 do ping pong request
 */
static struct msm_bus_vectors mdp_bus_init_vectors[] = {
	MDP_BUS_VECTOR_ENTRY_P0(0, 0),
	MDP_BUS_VECTOR_ENTRY_P1(0, 0),
};

static struct msm_bus_vectors mdp_bus_ping_vectors[] = {
	MDP_BUS_VECTOR_ENTRY_P0(128000000, 160000000),
	MDP_BUS_VECTOR_ENTRY_P1(128000000, 160000000),
};

static struct msm_bus_vectors mdp_bus_pong_vectors[] = {
	MDP_BUS_VECTOR_ENTRY_P0(128000000, 160000000),
	MDP_BUS_VECTOR_ENTRY_P1(128000000, 160000000),
};

static struct msm_bus_paths mdp_bus_usecases[] = {
	{
		ARRAY_SIZE(mdp_bus_init_vectors),
		mdp_bus_init_vectors,
	},
	{
		ARRAY_SIZE(mdp_bus_ping_vectors),
		mdp_bus_ping_vectors,
	},
	{
		ARRAY_SIZE(mdp_bus_pong_vectors),
		mdp_bus_pong_vectors,
	},
};
static struct msm_bus_scale_pdata mdp_bus_scale_table = {
	.usecase = mdp_bus_usecases,
	.num_usecases = ARRAY_SIZE(mdp_bus_usecases),
	.name = "mdp",
};
static uint32_t mdp_bus_scale_handle;
static int mdp_bus_scale_register(void)
{
	struct msm_bus_scale_pdata *bus_pdata = &mdp_bus_scale_table;
	if (!mdp_bus_scale_handle) {
		mdp_bus_scale_handle = msm_bus_scale_register_client(bus_pdata);
		if (!mdp_bus_scale_handle) {
			pr_err("%s: not able to get bus scale!\n", __func__);
			return -ENOMEM;
		}
	}
	return 0;
}

static int bus_index = 1;
int mdp_bus_scale_update_request(u64 ab_p0, u64 ib_p0, u64 ab_p1, u64 ib_p1)
{
	if (mdp_bus_scale_handle < 1) {
		pr_err("%s invalid bus handle\n", __func__);
		return -EINVAL;
	}

	if ((!ab_p0) && (!ab_p1))
		return msm_bus_scale_client_update_request
			(mdp_bus_scale_handle, 0);

	/* ping pong bus_index between table entry 1 and 2 */
	bus_index++;
	bus_index = (bus_index > 2) ? 1 : bus_index;

	mdp_bus_usecases[bus_index].vectors[0].ab = min(ab_p0, mdp_max_bw);
	ib_p0 = max(ib_p0, ab_p0);
	mdp_bus_usecases[bus_index].vectors[0].ib = min(ib_p0, mdp_max_bw);

	mdp_bus_usecases[bus_index].vectors[1].ab = min(ab_p1, mdp_max_bw);
	ib_p1 = max(ib_p1, ab_p1);
	mdp_bus_usecases[bus_index].vectors[1].ib = min(ib_p1, mdp_max_bw);

	pr_debug("%s: handle=%d index=%d ab=%llu ib=%llu\n", __func__,
		 (u32)mdp_bus_scale_handle, bus_index,
		 mdp_bus_usecases[bus_index].vectors[0].ab,
		 mdp_bus_usecases[bus_index].vectors[0].ib);

	pr_debug("%s: p1 handle=%d index=%d ab=%llu ib=%llu\n", __func__,
		 (u32)mdp_bus_scale_handle, bus_index,
		 mdp_bus_usecases[bus_index].vectors[1].ab,
		 mdp_bus_usecases[bus_index].vectors[1].ib);

	return msm_bus_scale_client_update_request
		(mdp_bus_scale_handle, bus_index);
}
static int mdp_bus_scale_restore_request(void)
{
	pr_debug("%s: index=%d ab_p0=%llu ib_p0=%llu\n", __func__, bus_index,
		 mdp_bus_usecases[bus_index].vectors[0].ab,
		 mdp_bus_usecases[bus_index].vectors[0].ib);
	pr_debug("%s: index=%d ab_p1=%llu ib_p1=%llu\n", __func__, bus_index,
		 mdp_bus_usecases[bus_index].vectors[1].ab,
		 mdp_bus_usecases[bus_index].vectors[1].ib);

	return mdp_bus_scale_update_request
		(mdp_bus_usecases[bus_index].vectors[0].ab,
		 mdp_bus_usecases[bus_index].vectors[0].ib,
		 mdp_bus_usecases[bus_index].vectors[1].ab,
		 mdp_bus_usecases[bus_index].vectors[1].ib);
}
#else
static int mdp_bus_scale_restore_request(void)
{
	return 0;
}
#endif
DEFINE_MUTEX(mdp_clk_lock);
int mdp_set_core_clk(u32 rate)
{
	int ret = -EINVAL;
	if (mdp_clk)
		ret = clk_set_rate(mdp_clk, rate);
	if (ret)
		pr_err("%s unable to set mdp clk rate", __func__);
	else
		pr_debug("%s mdp clk rate to be set %d: actual rate %ld\n",
			__func__, rate, clk_get_rate(mdp_clk));
	return ret;
}

int mdp_clk_round_rate(u32 rate)
{
	return clk_round_rate(mdp_clk, rate);
}

unsigned long mdp_get_core_clk(void)
{
	unsigned long clk_rate = 0;
	if (mdp_clk) {
		mutex_lock(&mdp_clk_lock);
		clk_rate = clk_get_rate(mdp_clk);
		mutex_unlock(&mdp_clk_lock);
	}

	return clk_rate;
}

static int mdp_irq_clk_setup(struct platform_device *pdev,
	char cont_splashScreen)
{
	int ret;

#ifdef CONFIG_FB_MSM_MDP40
	ret = request_irq(mdp_irq, mdp4_isr, IRQF_DISABLED, "MDP", 0);
#else
	ret = request_irq(mdp_irq, mdp_isr, IRQF_DISABLED, "MDP", 0);
#endif
	if (ret) {
		printk(KERN_ERR "mdp request_irq() failed!\n");
		return ret;
	}
	disable_irq(mdp_irq);

	dsi_pll_vdda = regulator_get(&pdev->dev, "dsi_pll_vdda");
	if (IS_ERR(dsi_pll_vdda)) {
		dsi_pll_vdda = NULL;
	} else {
		if (mdp_rev == MDP_REV_42 || mdp_rev == MDP_REV_44) {
			ret = regulator_set_voltage(dsi_pll_vdda, 1200000,
				1200000);
			if (ret) {
				pr_err("set_voltage failed for dsi_pll_vdda, ret=%d\n",
					ret);
			}
		}
	}

	dsi_pll_vddio = regulator_get(&pdev->dev, "dsi_pll_vddio");
	if (IS_ERR(dsi_pll_vddio)) {
		dsi_pll_vddio = NULL;
	} else {
		if (mdp_rev == MDP_REV_42) {
			ret = regulator_set_voltage(dsi_pll_vddio, 1800000,
				1800000);
			if (ret) {
				pr_err("set_voltage failed for dsi_pll_vddio, ret=%d\n",
					ret);
			}
		}
	}

	footswitch = regulator_get(&pdev->dev, "vdd");
	if (IS_ERR(footswitch)) {
		footswitch = NULL;
	} else {
		regulator_enable(footswitch);
		mdp_footswitch_on = 1;
	}

	mdp_clk = clk_get(&pdev->dev, "core_clk");
	if (IS_ERR(mdp_clk)) {
		ret = PTR_ERR(mdp_clk);
		printk(KERN_ERR "can't get mdp_clk error:%d!\n", ret);
		free_irq(mdp_irq, 0);
		return ret;
	}

	mdp_pclk = clk_get(&pdev->dev, "iface_clk");
	if (IS_ERR(mdp_pclk))
		mdp_pclk = NULL;

	if (mdp_rev >= MDP_REV_42) {
		mdp_lut_clk = clk_get(&pdev->dev, "lut_clk");
		if (IS_ERR(mdp_lut_clk)) {
			ret = PTR_ERR(mdp_lut_clk);
			pr_err("can't get mdp_clk error:%d!\n", ret);
			clk_put(mdp_clk);
			free_irq(mdp_irq, 0);
			return ret;
		}
	} else {
		mdp_lut_clk = NULL;
	}

#ifdef CONFIG_FB_MSM_MDP40

	if (mdp_pdata)
		mdp_max_clk = mdp_pdata->mdp_max_clk;
	else
		pr_err("%s cannot get mdp max clk!\n", __func__);

	if (!mdp_max_clk)
		pr_err("%s mdp max clk is zero!\n", __func__);

	if (cont_splashScreen)
		mdp_clk_rate = clk_get_rate(mdp_clk);
	else
		mdp_clk_rate = mdp_max_clk;

	mutex_lock(&mdp_clk_lock);
	clk_set_rate(mdp_clk, mdp_clk_rate);
	if (mdp_lut_clk != NULL)
		clk_set_rate(mdp_lut_clk, mdp_clk_rate);
	mutex_unlock(&mdp_clk_lock);

	MSM_FB_DEBUG("mdp_clk: mdp_clk=%d\n", (int)clk_get_rate(mdp_clk));
#endif

	if (mdp_rev == MDP_REV_42 && !cont_splashScreen) {
		mdp_pipe_ctrl(MDP_CMD_BLOCK, MDP_BLOCK_POWER_ON, FALSE);
		/* DSI Video Timing generator disable */
		outpdw(MDP_BASE + 0xE0000, 0x0);
		/* Clear MDP Interrupt Enable register */
		outpdw(MDP_BASE + 0x50, 0x0);
		/* Set Overlay Proc 0 to reset state */
		outpdw(MDP_BASE + 0x10004, 0x3);
		mdp_pipe_ctrl(MDP_CMD_BLOCK, MDP_BLOCK_POWER_OFF, FALSE);
	}
	return 0;
}

static int mdp_probe(struct platform_device *pdev)
{
	struct platform_device *msm_fb_dev = NULL;
	struct msm_fb_data_type *mfd;
	struct msm_fb_panel_data *pdata = NULL;
	int rc;
	resource_size_t  size ;
	unsigned long flag;
	u32 frame_rate;
#ifdef CONFIG_FB_MSM_MDP40
	int intf, if_no;
#endif
#if defined(CONFIG_FB_MSM_MIPI_DSI) && defined(CONFIG_FB_MSM_MDP40)
	struct mipi_panel_info *mipi;
#endif

	if ((pdev->id == 0) && (pdev->num_resources > 0)) {
		mdp_init_pdev = pdev;
		mdp_pdata = pdev->dev.platform_data;

		size =  resource_size(&pdev->resource[0]);
		msm_mdp_base = ioremap(pdev->resource[0].start, size);

		MSM_FB_DEBUG("MDP HW Base phy_Address = 0x%x virt = 0x%x\n",
			(int)pdev->resource[0].start, (int)msm_mdp_base);

		if (unlikely(!msm_mdp_base))
			return -ENOMEM;

		mdp_irq = platform_get_irq(pdev, 0);
		if (mdp_irq < 0) {
			pr_err("mdp: can not get mdp irq\n");
			return -ENOMEM;
		}

		if (mdp_pdata->mdp_max_bw)
			mdp_max_bw = mdp_pdata->mdp_max_bw;
		if (mdp_pdata->mdp_bw_ab_factor)
			mdp_bw_ab_factor = mdp_pdata->mdp_bw_ab_factor;
		if (mdp_pdata->mdp_bw_ib_factor)
			mdp_bw_ib_factor = mdp_pdata->mdp_bw_ib_factor;

		mdp_rev = mdp_pdata->mdp_rev;

		mdp_iommu_split_domain = mdp_pdata->mdp_iommu_split_domain;

		rc = mdp_irq_clk_setup(pdev, mdp_pdata->cont_splash_enabled);

		if (rc)
			return rc;

		mdp_hw_version();

		/* initializing mdp hw */
#ifdef CONFIG_FB_MSM_MDP40
		if (!(mdp_pdata->cont_splash_enabled))
			mdp4_hw_init();
#else
		mdp_hw_init();
#endif

#ifdef CONFIG_FB_MSM_OVERLAY
		mdp_hw_cursor_init();
#endif
		mdp_resource_initialized = 1;
		return 0;
	}

	if (!mdp_resource_initialized)
		return -EPERM;

	mfd = platform_get_drvdata(pdev);

	if (!mfd)
		return -ENODEV;

	if (mfd->key != MFD_KEY)
		return -EINVAL;

	if (pdev_list_cnt >= MSM_FB_MAX_DEV_LIST)
		return -ENOMEM;

	msm_fb_dev = platform_device_alloc("msm_fb", pdev->id);
	if (!msm_fb_dev)
		return -ENOMEM;

	/* link to the latest pdev */
	mfd->pdev = msm_fb_dev;
	mfd->mdp_rev = mdp_rev;
	mfd->vsync_init = NULL;

	mfd->ov0_wb_buf = MDP_ALLOC(sizeof(struct mdp_buf_type));
	mfd->ov1_wb_buf = MDP_ALLOC(sizeof(struct mdp_buf_type));
	memset((void *)mfd->ov0_wb_buf, 0, sizeof(struct mdp_buf_type));
	memset((void *)mfd->ov1_wb_buf, 0, sizeof(struct mdp_buf_type));

	if (mdp_pdata) {
		mfd->ov0_wb_buf->size = mdp_pdata->ov0_wb_size;
		mfd->ov1_wb_buf->size = mdp_pdata->ov1_wb_size;
		mfd->mem_hid = mdp_pdata->mem_hid;
	} else {
		mfd->ov0_wb_buf->size = 0;
		mfd->ov1_wb_buf->size = 0;
		mfd->mem_hid = 0;
	}

	/* initialize Post Processing data*/
	mdp_hist_lut_init();
	mdp_histogram_init();
	mdp_pp_initialized = TRUE;

	/* add panel data */
	if (platform_device_add_data
	    (msm_fb_dev, pdev->dev.platform_data,
	     sizeof(struct msm_fb_panel_data))) {
		printk(KERN_ERR "mdp_probe: platform_device_add_data failed!\n");
		rc = -ENOMEM;
		goto mdp_probe_err;
	}

	if (mdp_pdata) {
		if (mdp_pdata->cont_splash_enabled &&
				 mfd->panel_info.pdest == DISPLAY_1) {
			char *cp;
			uint32 bpp = 3;
			/*read panel wxh and calculate splash screen
			  size*/
			mdp_pipe_ctrl(MDP_CMD_BLOCK, MDP_BLOCK_POWER_ON, FALSE);

			mdp_clk_ctrl(1);

			mdp_pdata->splash_screen_size =
				inpdw(MDP_BASE + 0x90004);
			mdp_pdata->splash_screen_size =
				(((mdp_pdata->splash_screen_size >> 16) &
				  0x00000FFF) * (
					  mdp_pdata->splash_screen_size &
					  0x00000FFF)) * bpp;

			mdp_pdata->splash_screen_addr =
				inpdw(MDP_BASE + 0x90008);

			mfd->copy_splash_buf = dma_alloc_coherent(NULL,
					mdp_pdata->splash_screen_size,
					(dma_addr_t *) &(mfd->copy_splash_phys),
					GFP_KERNEL);

			if (!mfd->copy_splash_buf) {
				pr_err("DMA ALLOC FAILED for SPLASH\n");
				return -ENOMEM;
			}
			cp = (char *)ioremap(
					mdp_pdata->splash_screen_addr,
					mdp_pdata->splash_screen_size);
			if (!cp) {
				pr_err("IOREMAP FAILED for SPLASH\n");
				return -ENOMEM;
			}
			memcpy(mfd->copy_splash_buf, cp,
					mdp_pdata->splash_screen_size);

			MDP_OUTP(MDP_BASE + 0x90008,
					mfd->copy_splash_phys);
		}

		mfd->cont_splash_done = (1 - mdp_pdata->cont_splash_enabled);
	}

	/* data chain */
	pdata = msm_fb_dev->dev.platform_data;
	pdata->on = mdp_on;
	pdata->off = mdp_off;
	pdata->fps_level_change = mdp_fps_level_change;
	pdata->late_init = NULL;
	pdata->next = pdev;

	mdp_clk_ctrl(1);

	mdp_prim_panel_type = mfd->panel.type;
	switch (mfd->panel.type) {
	case EXT_MDDI_PANEL:
	case MDDI_PANEL:
	case EBI2_PANEL:
		INIT_WORK(&mfd->dma_update_worker,
			  mdp_lcd_update_workqueue_handler);
		INIT_WORK(&mfd->vsync_resync_worker,
			  mdp_vsync_resync_workqueue_handler);
		mfd->hw_refresh = FALSE;

		if (mfd->panel.type == EXT_MDDI_PANEL) {
			/* 15 fps -> 66 msec */
			mfd->refresh_timer_duration = (66 * HZ / 1000);
		} else {
			/* 24 fps -> 42 msec */
			mfd->refresh_timer_duration = (42 * HZ / 1000);
		}

#ifdef CONFIG_FB_MSM_MDP22
		mfd->dma_fnc = mdp_dma2_update;
		mfd->dma = &dma2_data;
#else
		if (mfd->panel_info.pdest == DISPLAY_1) {
#if defined(CONFIG_FB_MSM_OVERLAY) && defined(CONFIG_FB_MSM_MDDI)
			mfd->dma_fnc = mdp4_mddi_overlay;
			mfd->cursor_update = mdp4_mddi_overlay_cursor;
#else
			mfd->dma_fnc = mdp_dma2_update;
#endif
			mfd->dma = &dma2_data;
			mfd->lut_update = mdp_lut_update_nonlcdc;
			mfd->do_histogram = mdp_do_histogram;
			mfd->start_histogram = mdp_histogram_start;
			mfd->stop_histogram = mdp_histogram_stop;
		} else {
			mfd->dma_fnc = mdp_dma_s_update;
			mfd->dma = &dma_s_data;
		}
#endif
		if (mdp_pdata)
			mfd->vsync_gpio = mdp_pdata->gpio;
		else
			mfd->vsync_gpio = -1;

#ifdef CONFIG_FB_MSM_MDP40
		mdp_pipe_ctrl(MDP_CMD_BLOCK, MDP_BLOCK_POWER_ON, FALSE);
		spin_lock_irqsave(&mdp_spin_lock, flag);
		mdp_intr_mask |= INTR_OVERLAY0_DONE;
		if (mdp_hw_revision < MDP4_REVISION_V2_1) {
			/* dmas dmap switch */
			mdp_intr_mask |= INTR_DMA_S_DONE;
		}
		outp32(MDP_INTR_ENABLE, mdp_intr_mask);
		spin_unlock_irqrestore(&mdp_spin_lock, flag);
		mdp_pipe_ctrl(MDP_CMD_BLOCK, MDP_BLOCK_POWER_OFF, FALSE);

		if (mfd->panel.type == EBI2_PANEL)
			intf = EBI2_INTF;
		else
			intf = MDDI_INTF;

		if (mfd->panel_info.pdest == DISPLAY_1)
			if_no = PRIMARY_INTF_SEL;
		else
			if_no = SECONDARY_INTF_SEL;

		mdp4_display_intf_sel(if_no, intf);
#endif
		mdp_config_vsync(mdp_init_pdev, mfd);
		break;

#ifdef CONFIG_FB_MSM_MIPI_DSI
	case MIPI_VIDEO_PANEL:
#ifndef CONFIG_FB_MSM_MDP303
		mipi = &mfd->panel_info.mipi;
		mfd->vsync_init = mdp4_dsi_vsync_init;
		mfd->vsync_show = mdp4_dsi_video_show_event;
		mfd->hw_refresh = TRUE;
		mfd->dma_fnc = mdp4_dsi_video_overlay;
		mfd->lut_update = mdp_lut_update_lcdc;
		mfd->do_histogram = mdp_do_histogram;
		mfd->start_histogram = mdp_histogram_start;
		mfd->stop_histogram = mdp_histogram_stop;
		if (mfd->panel_info.pdest == DISPLAY_1) {
			if_no = PRIMARY_INTF_SEL;
			mfd->dma = &dma2_data;
		} else {
			if_no = EXTERNAL_INTF_SEL;
			mfd->dma = &dma_e_data;
		}
		mdp4_display_intf_sel(if_no, DSI_VIDEO_INTF);
#else
		pdata->on = mdp_dsi_video_on;
		pdata->off = mdp_dsi_video_off;
		mfd->hw_refresh = TRUE;
		mfd->dma_fnc = mdp_dsi_video_update;
		mfd->do_histogram = mdp_do_histogram;
		mfd->start_histogram = mdp_histogram_start;
		mfd->stop_histogram = mdp_histogram_stop;
		mfd->vsync_ctrl = mdp_dma_video_vsync_ctrl;
		mfd->vsync_show = mdp_dma_video_show_event;
		if (mfd->panel_info.pdest == DISPLAY_1)
			mfd->dma = &dma2_data;
		else {
			printk(KERN_ERR "Invalid Selection of destination panel\n");
			rc = -ENODEV;
			mdp_clk_ctrl(0);
			goto mdp_probe_err;
		}

#endif
		if (mdp_rev >= MDP_REV_40)
			mfd->cursor_update = mdp_hw_cursor_sync_update;
		else
			mfd->cursor_update = mdp_hw_cursor_update;
		break;

	case MIPI_CMD_PANEL:
#ifndef CONFIG_FB_MSM_MDP303
		mfd->dma_fnc = mdp4_dsi_cmd_overlay;
		mipi = &mfd->panel_info.mipi;
		mfd->vsync_init = mdp4_dsi_rdptr_init;
		mfd->vsync_show = mdp4_dsi_cmd_show_event;
		if (mfd->panel_info.pdest == DISPLAY_1) {
			if_no = PRIMARY_INTF_SEL;
			mfd->dma = &dma2_data;
		} else {
			if_no = SECONDARY_INTF_SEL;
			mfd->dma = &dma_s_data;
		}
		mfd->lut_update = mdp_lut_update_nonlcdc;
		mfd->do_histogram = mdp_do_histogram;
		mfd->start_histogram = mdp_histogram_start;
		mfd->stop_histogram = mdp_histogram_stop;
		mdp4_display_intf_sel(if_no, DSI_CMD_INTF);
#else
		mfd->dma_fnc = mdp_dma2_update;
		mfd->do_histogram = mdp_do_histogram;
		mfd->start_histogram = mdp_histogram_start;
		mfd->stop_histogram = mdp_histogram_stop;
		mfd->vsync_ctrl = mdp_dma_vsync_ctrl;
		mfd->vsync_show = mdp_dma_show_event;
		if (mfd->panel_info.pdest == DISPLAY_1)
			mfd->dma = &dma2_data;
		else {
			printk(KERN_ERR "Invalid Selection of destination panel\n");
			rc = -ENODEV;
			mdp_clk_ctrl(0);
			goto mdp_probe_err;
		}
		INIT_WORK(&mfd->dma_update_worker,
			mdp_lcd_update_workqueue_handler);
#endif
		mdp_config_vsync(mdp_init_pdev, mfd);
		break;
#endif

#ifdef CONFIG_FB_MSM_DTV
	case DTV_PANEL:
		mfd->vsync_init = mdp4_dtv_vsync_init;
		mfd->vsync_show = mdp4_dtv_show_event;
		pdata->on = mdp4_dtv_on;
		pdata->off = mdp4_dtv_off;
		mfd->hw_refresh = TRUE;
		mfd->cursor_update = mdp_hw_cursor_update;
		mfd->dma_fnc = mdp4_dtv_overlay;
		mfd->dma = &dma_e_data;
		mfd->do_histogram = mdp_do_histogram;
		mfd->start_histogram = mdp_histogram_start;
		mfd->stop_histogram = mdp_histogram_stop;
		mdp4_display_intf_sel(EXTERNAL_INTF_SEL, DTV_INTF);
		break;
#endif
	case HDMI_PANEL:
	case LCDC_PANEL:
	case LVDS_PANEL:
#ifdef CONFIG_FB_MSM_MDP303
		pdata->on = mdp_lcdc_on;
		pdata->off = mdp_lcdc_off;
#endif
		mfd->hw_refresh = TRUE;
#if	defined(CONFIG_FB_MSM_OVERLAY) && defined(CONFIG_FB_MSM_MDP40)
		mfd->cursor_update = mdp_hw_cursor_sync_update;
#else
		mfd->cursor_update = mdp_hw_cursor_update;
#endif
#ifndef CONFIG_FB_MSM_MDP22
		mfd->lut_update = mdp_lut_update_lcdc;
		mfd->do_histogram = mdp_do_histogram;
		mfd->start_histogram = mdp_histogram_start;
		mfd->stop_histogram = mdp_histogram_stop;
#endif
#ifdef CONFIG_FB_MSM_OVERLAY
		mfd->dma_fnc = mdp4_lcdc_overlay;
#else
		mfd->dma_fnc = mdp_lcdc_update;
#endif

#ifdef CONFIG_FB_MSM_MDP40
		mfd->vsync_init = mdp4_lcdc_vsync_init;
		mfd->vsync_show = mdp4_lcdc_show_event;
		if (mfd->panel.type == HDMI_PANEL) {
			mfd->dma = &dma_e_data;
			mdp4_display_intf_sel(EXTERNAL_INTF_SEL, LCDC_RGB_INTF);
		} else {
			mfd->dma = &dma2_data;
			mdp4_display_intf_sel(PRIMARY_INTF_SEL, LCDC_RGB_INTF);
		}
#else
		mfd->dma = &dma2_data;
		mfd->vsync_ctrl = mdp_dma_lcdc_vsync_ctrl;
		mfd->vsync_show = mdp_dma_lcdc_show_event;
		spin_lock_irqsave(&mdp_spin_lock, flag);
		mdp_intr_mask &= ~MDP_DMA_P_DONE;
		outp32(MDP_INTR_ENABLE, mdp_intr_mask);
		spin_unlock_irqrestore(&mdp_spin_lock, flag);
#endif
		break;

	case TV_PANEL:
#if defined(CONFIG_FB_MSM_OVERLAY) && defined(CONFIG_FB_MSM_TVOUT)
		pdata->on = mdp4_atv_on;
		pdata->off = mdp4_atv_off;
		mfd->dma_fnc = mdp4_atv_overlay;
		mfd->dma = &dma_e_data;
		mdp4_display_intf_sel(EXTERNAL_INTF_SEL, TV_INTF);
#else
		pdata->on = mdp_dma3_on;
		pdata->off = mdp_dma3_off;
		mfd->hw_refresh = TRUE;
		mfd->dma_fnc = mdp_dma3_update;
		mfd->dma = &dma3_data;
#endif
		break;

#ifdef CONFIG_FB_MSM_WRITEBACK_MSM_PANEL
	case WRITEBACK_PANEL:
		{
			unsigned int mdp_version;
			mdp_pipe_ctrl(MDP_CMD_BLOCK, MDP_BLOCK_POWER_ON,
						 FALSE);
			mdp_version = inpdw(MDP_BASE + 0x0);
			mdp_pipe_ctrl(MDP_CMD_BLOCK, MDP_BLOCK_POWER_OFF,
						FALSE);
			if (mdp_version < 0x04030303) {
				pr_err("%s: writeback panel not supprted\n",
					 __func__);
				platform_device_put(msm_fb_dev);
				mdp_clk_ctrl(0);
				return -ENODEV;
			}
			mdp4_wfd_init(0);
			pdata->on = mdp4_overlay_writeback_on;
			pdata->off = mdp4_overlay_writeback_off;
			mfd->dma_fnc = mdp4_writeback_overlay;
			mfd->dma = &dma_wb_data;
			mdp4_display_intf_sel(EXTERNAL_INTF_SEL, DTV_INTF);
		}
		break;
#endif
	default:
		printk(KERN_ERR "mdp_probe: unknown device type!\n");
		rc = -ENODEV;
		mdp_clk_ctrl(0);
		goto mdp_probe_err;
	}

	if (mdp_rev >= MDP_REV_40) {
		mdp_pipe_ctrl(MDP_CMD_BLOCK, MDP_BLOCK_POWER_ON, FALSE);
		mdp4_display_intf = inpdw(MDP_BASE + 0x0038);
		mdp_pipe_ctrl(MDP_CMD_BLOCK, MDP_BLOCK_POWER_OFF, FALSE);
	}

	frame_rate = mdp_get_panel_framerate(mfd);
	if (frame_rate) {
		mfd->panel_info.frame_interval = 1000 / frame_rate;
		mfd->cpu_pm_hdl = add_event_timer(NULL, (void *)mfd);
	}
	mdp_clk_ctrl(0);

#ifdef CONFIG_MSM_BUS_SCALING
	if (mdp_bus_scale_register())
		return -ENOMEM;

	/* req bus bandwidth immediately */
	mdp_bus_scale_update_request(mdp_max_bw,
				     mdp_max_bw,
				     mdp_max_bw,
				     mdp_max_bw);
#endif

	/* set driver data */
	platform_set_drvdata(msm_fb_dev, mfd);

	rc = platform_device_add(msm_fb_dev);
	if (rc) {
		goto mdp_probe_err;
	}

	pm_runtime_set_active(&pdev->dev);
	pm_runtime_enable(&pdev->dev);

	pdev_list[pdev_list_cnt++] = pdev;
	mdp4_extn_disp = 0;

	if (mfd->vsync_init != NULL) {
		mfd->vsync_init(0);

		if (!mfd->vsync_sysfs_created) {
			mfd->dev_attr.attr.name = "vsync_event";
			mfd->dev_attr.attr.mode = S_IRUGO;
			mfd->dev_attr.show = mfd->vsync_show;
			sysfs_attr_init(&mfd->dev_attr.attr);

			rc = sysfs_create_file(&mfd->fbi->dev->kobj,
							&mfd->dev_attr.attr);
			if (rc) {
				pr_err("%s: sysfs creation failed, ret=%d\n",
					__func__, rc);
				return rc;
			}

			kobject_uevent(&mfd->fbi->dev->kobj, KOBJ_ADD);
			pr_debug("%s: kobject_uevent(KOBJ_ADD)\n", __func__);
			mfd->vsync_sysfs_created = 1;
		}
	}
	return 0;

      mdp_probe_err:
	platform_device_put(msm_fb_dev);
#ifdef CONFIG_MSM_BUS_SCALING
	if (mdp_bus_scale_handle > 0) {
		msm_bus_scale_unregister_client(mdp_bus_scale_handle);
		mdp_bus_scale_handle = 0;
	}
#endif
	return rc;
}

void mdp_footswitch_ctrl(boolean on)
{
	mutex_lock(&mdp_suspend_mutex);
	if (!mdp_suspended || mdp4_extn_disp || !footswitch ||
		mdp_rev <= MDP_REV_41) {
		mutex_unlock(&mdp_suspend_mutex);
		return;
	}

	if (dsi_pll_vddio)
		regulator_enable(dsi_pll_vddio);

	if (dsi_pll_vdda)
		regulator_enable(dsi_pll_vdda);

	mipi_dsi_prepare_clocks();
	mipi_dsi_ahb_ctrl(1);
	mipi_dsi_phy_ctrl(1);
	mipi_dsi_clk_enable();

	if (on && !mdp_footswitch_on) {
		pr_debug("Enable MDP FS\n");
		regulator_enable(footswitch);
		mdp_footswitch_on = 1;
	} else if (!on && mdp_footswitch_on) {
		pr_debug("Disable MDP FS\n");
		regulator_disable(footswitch);
		mdp_footswitch_on = 0;
	}

	mipi_dsi_clk_disable();
	mipi_dsi_phy_ctrl(0);
	mipi_dsi_ahb_ctrl(0);
	mipi_dsi_unprepare_clocks();

	if (dsi_pll_vdda)
		regulator_disable(dsi_pll_vdda);

	if (dsi_pll_vddio)
		regulator_disable(dsi_pll_vddio);

	mutex_unlock(&mdp_suspend_mutex);
}

void mdp_free_splash_buffer(struct msm_fb_data_type *mfd)
{
	if (mfd->copy_splash_buf) {
		dma_free_coherent(NULL,	mdp_pdata->splash_screen_size,
			mfd->copy_splash_buf,
			(dma_addr_t) mfd->copy_splash_phys);

		mfd->copy_splash_buf = NULL;
	}
}

#ifdef CONFIG_PM
static void mdp_suspend_sub(void)
{
	/* cancel pipe ctrl worker */
	cancel_delayed_work(&mdp_pipe_ctrl_worker);

	/* for workder can't be cancelled... */
	flush_workqueue(mdp_pipe_ctrl_wq);

	/* let's wait for PPP completion */
	while (atomic_read(&mdp_block_power_cnt[MDP_PPP_BLOCK]) > 0)
		cpu_relax();

	/* try to power down */
	mdp_pipe_ctrl(MDP_MASTER_BLOCK, MDP_BLOCK_POWER_OFF, FALSE);

	mutex_lock(&mdp_suspend_mutex);
	mdp_suspended = TRUE;
	mutex_unlock(&mdp_suspend_mutex);
}
#endif

#if defined(CONFIG_PM) && !defined(CONFIG_HAS_EARLYSUSPEND)
static int mdp_suspend(struct platform_device *pdev, pm_message_t state)
{
	if (pdev->id == 0) {
		mdp_suspend_sub();
		if (mdp_current_clk_on) {
			printk(KERN_WARNING"MDP suspend failed\n");
			return -EBUSY;
		}
	}

	return 0;
}
#endif

#ifdef CONFIG_HAS_EARLYSUSPEND
static void mdp_early_suspend(struct early_suspend *h)
{
	mdp_suspend_sub();
#ifdef CONFIG_FB_MSM_DTV
	mdp4_dtv_set_black_screen();
#endif
	mdp_footswitch_ctrl(FALSE);
}

static void mdp_early_resume(struct early_suspend *h)
{
	mdp_footswitch_ctrl(TRUE);
	mutex_lock(&mdp_suspend_mutex);
	mdp_suspended = FALSE;
	mutex_unlock(&mdp_suspend_mutex);
}
#endif

static int mdp_remove(struct platform_device *pdev)
{
	if (footswitch != NULL)
		regulator_put(footswitch);

	/*free post processing memory*/
	mdp_histogram_destroy();
	mdp_hist_lut_destroy();
	mdp_pp_initialized = FALSE;

	iounmap(msm_mdp_base);
	pm_runtime_disable(&pdev->dev);
#ifdef CONFIG_MSM_BUS_SCALING
	if (mdp_bus_scale_handle > 0) {
		msm_bus_scale_unregister_client(mdp_bus_scale_handle);
		mdp_bus_scale_handle = 0;
	}
#endif
	return 0;
}

static int mdp_register_driver(void)
{
#ifdef CONFIG_HAS_EARLYSUSPEND
	early_suspend.level = EARLY_SUSPEND_LEVEL_DISABLE_FB - 1;
	early_suspend.suspend = mdp_early_suspend;
	early_suspend.resume = mdp_early_resume;
	register_early_suspend(&early_suspend);
#endif

	return platform_driver_register(&mdp_driver);
}

static int __init mdp_driver_init(void)
{
	int ret;

	mdp_drv_init();

	ret = mdp_register_driver();
	if (ret) {
		printk(KERN_ERR "mdp_register_driver() failed!\n");
		return ret;
	}

#if defined(CONFIG_DEBUG_FS)
	mdp_debugfs_init();
#endif

	return 0;

}

module_init(mdp_driver_init);<|MERGE_RESOLUTION|>--- conflicted
+++ resolved
@@ -572,12 +572,8 @@
 	return 0;
 }
 
-<<<<<<< HEAD
 int mdp_lut_push;
 int mdp_lut_push_i;
-=======
-static int mdp_lut_push;
-static int mdp_lut_push_i;
 static int mdp_lut_resume_needed;
 
 static void mdp_lut_status_restore(void)
@@ -602,7 +598,6 @@
 		mdp_lut_resume_needed = 0;
 }
 
->>>>>>> 7fc5534d
 static int mdp_lut_update_nonlcdc(struct fb_info *info, struct fb_cmap *cmap)
 {
 	int ret;
