--- conflicted
+++ resolved
@@ -1738,10 +1738,7 @@
 		}
 		break;
 	}
-<<<<<<< HEAD
-
-=======
->>>>>>> 02745821
+
 	case VEN_IOCTL_SET_VUI_BITSTREAM_RESTRICT_FLAG:
 	{
 		struct vcd_property_hdr vcd_property_hdr;
@@ -1763,8 +1760,7 @@
 		}
 		break;
 	}
-<<<<<<< HEAD
-=======
+
 	case VEN_IOCTL_GET_PERF_LEVEL:
 	{
 		u32 curr_perf_level;
@@ -1783,7 +1779,7 @@
 			return -EFAULT;
 		break;
 	}
->>>>>>> 02745821
+
 	case VEN_IOCTL_SET_AC_PREDICTION:
 	case VEN_IOCTL_GET_AC_PREDICTION:
 	case VEN_IOCTL_SET_RVLC:
